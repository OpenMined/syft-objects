--- conflicted
+++ resolved
@@ -192,7 +192,7 @@
             metadata=clean_metadata,
             syftobject_permissions=discovery_read or ["public"],
             mock_permissions=mock_read or ["public"],
-            mock_write_permissions=mock_write or [email],  # Admin should have write access to mock by default
+            mock_write_permissions=mock_write or [],
             private_permissions=private_read or [email],
             private_write_permissions=private_write or [email]
         )
@@ -287,7 +287,7 @@
     # === PERMISSION HANDLING ===
     final_discovery_read = discovery_read or ["public"]
     final_mock_read = mock_read or ["public"]
-    final_mock_write = mock_write or [email]  # Admin should have write access to mock by default
+    final_mock_write = mock_write or []
     final_private_read = private_read or [email]
     final_private_write = private_write or [email]
     
@@ -368,7 +368,7 @@
             save_path = tmp_dir / f"{safe_name}_{uid_short}.syftobject.yaml"
         
         # Save the syftobject.yaml file
-        syft_obj._save_yaml(save_path, create_syftbox_permissions=False)
+        syft_obj.save_yaml(save_path, create_syftbox_permissions=False)
         
         # Move .syftobject.yaml file to SyftBox location if available
         final_syftobj_path = save_path
@@ -398,14 +398,9 @@
         if create_syftbox_permissions:
             syft_obj._create_syftbox_permissions(Path(final_syftobj_path))
     
-<<<<<<< HEAD
-    # Return the raw SyftObject
-    return syft_obj
-=======
     # Wrap in clean API
     from .clean_api import wrap_syft_object
     return wrap_syft_object(syft_obj)
->>>>>>> 8f73df12
 
 
 def _create_mock_folder_structure(source: Path, target: Path):
