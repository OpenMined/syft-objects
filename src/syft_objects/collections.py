--- conflicted
+++ resolved
@@ -435,10 +435,6 @@
             # Server not available, use local HTML fallback immediately
             return self._generate_fallback_widget()
 
-<<<<<<< HEAD
-    def widget(self, width="100%", height="600px", url=None):
-        """Display the syft-objects widget in an iframe with resize capability"""
-=======
     def _objects_data_json(self):
         """Generate JSON representation of objects with their data for JavaScript access"""
         import json
@@ -2046,17 +2042,11 @@
 
     def widget(self, width="100%", height="400px", url=None):
         """Display the syft-objects widget in an iframe with optional index range filtering"""
->>>>>>> e1accfac
         
         self._ensure_server_ready()
         if url is None:
             url = get_syft_objects_url("widget")
         
-<<<<<<< HEAD
-        # Generate a unique iframe ID for this widget instance
-        import uuid
-        iframe_id = f"syft-widget-{uuid.uuid4().hex[:8]}"
-=======
         # Add index range parameters if this is a sliced collection
         if self._original_indices is not None and len(self._original_indices) > 0:
             # For sliced collections, use the original indices directly
@@ -2068,11 +2058,9 @@
             # Add query parameters
             separator = '&' if '?' in url else '?'
             url = f"{url}{separator}start_index={start_index}&end_index={end_index}"
->>>>>>> e1accfac
         
         return f"""
         <iframe 
-            id="{iframe_id}"
             src="{url}" 
             width="{width}" 
             height="{height}"
@@ -2080,17 +2068,6 @@
             style="border: none;"
             title="SyftObjects Widget">
         </iframe>
-        <script>
-        // Listen for resize messages from the widget
-        window.addEventListener('message', function(event) {{
-            if (event.data.type === 'resize-iframe') {{
-                const iframe = document.getElementById('{iframe_id}');
-                if (iframe) {{
-                    iframe.style.height = event.data.height;
-                }}
-            }}
-        }});
-        </script>
         """
 
     def _generate_interactive_table_html(self, title, count, search_indicator, container_id):
