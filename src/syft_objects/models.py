# syft-objects models - Core SyftObject class and related models

from datetime import datetime, timezone
from pathlib import Path
from typing import Any, Dict, Optional
from uuid import UUID, uuid4
import yaml

from pydantic import BaseModel, Field, model_validator

from .client import get_syftbox_client, extract_local_path_from_syft_url
from .permissions import set_file_permissions_wrapper
from .display import create_html_display
from .data_accessor import DataAccessor


def utcnow():
    """Get current UTC timestamp"""
    return datetime.now(tz=timezone.utc)


class MockAccessor(DataAccessor):
    """Accessor for mock data with permission management methods."""
    
    def __init__(self, syft_url: str, syft_object: 'SyftObject'):
        super().__init__(syft_url, syft_object)
    
    def get_path(self) -> str:
        """Get the local file path for mock data"""
        return self.path
    
    def get_url(self) -> str:
        """Get the syft:// URL for mock data"""
        return self.url
    
    def get_permissions(self) -> list[str]:
        """Get read permissions for mock data"""
        return self._syft_object.mock_permissions
    
    def get_write_permissions(self) -> list[str]:
        """Get write permissions for mock data"""
        return self._syft_object.mock_write_permissions
    
    def set_permissions(self, read: list[str] = None, write: list[str] = None) -> None:
        """Set permissions for mock data"""
        self._syft_object.set_permissions("mock", read=read, write=write)


class PrivateAccessor(DataAccessor):
    """Accessor for private data with permission management methods."""
    
    def __init__(self, syft_url: str, syft_object: 'SyftObject'):
        super().__init__(syft_url, syft_object)
    
    def get_path(self) -> str:
        """Get the local file path for private data"""
        return self.path
    
    def get_url(self) -> str:
        """Get the syft:// URL for private data"""
        return self.url
    
    def get_permissions(self) -> list[str]:
        """Get read permissions for private data"""
        return self._syft_object.private_permissions
    
    def get_write_permissions(self) -> list[str]:
        """Get write permissions for private data"""
        return self._syft_object.private_write_permissions
    
    def set_permissions(self, read: list[str] = None, write: list[str] = None) -> None:
        """Set permissions for private data"""
        self._syft_object.set_permissions("private", read=read, write=write)
    
    def save(self, file_path: str = None, create_syftbox_permissions: bool = True) -> None:
        """Save the syft object - moved from main object to private accessor"""
        if file_path:
            self._syft_object._save_yaml(file_path, create_syftbox_permissions)
        else:
            # Use existing syftobject path
            syftobject_path = self._syft_object._syftobject_path
            if syftobject_path:
                self._syft_object._save_yaml(syftobject_path, create_syftbox_permissions)
            else:
                raise ValueError("No file path provided and no existing syftobject path found")


class SyftObjectConfigAccessor:
    """Accessor for syftobject configuration and metadata."""
    
    def __init__(self, syft_object: 'SyftObject'):
        self._syft_object = syft_object
    
    def get_path(self) -> str:
        """Get the local file path for the .syftobject.yaml file"""
        return self._syft_object._syftobject_path
    
    def get_url(self) -> str:
        """Get the syft:// URL for the .syftobject.yaml file"""
        return self._syft_object.syftobject
    
    def get_permissions(self) -> list[str]:
        """Get read permissions for the syftobject file (discovery permissions)"""
        return self._syft_object.syftobject_permissions
    
    def set_permissions(self, read: list[str]) -> None:
        """Set discovery permissions for the syftobject file"""
        self._syft_object.set_permissions("syftobject", read=read)
    
    def __repr__(self) -> str:
        """String representation"""
        return f"SyftObjectConfigAccessor(url='{self.get_url()}', path='{self.get_path()}')"


class SyftObject(BaseModel):
    """
    A distributed object with mock/real pattern for file discovery and addressing
    """
    # Mandatory metadata
    uid: UUID = Field(default_factory=uuid4, description="Unique identifier for the object")
    private_url: str = Field(description="Syft:// path to the private object", alias="private")
    mock_url: str = Field(description="Syft:// path to the public/mock object", alias="mock")
    syftobject: str = Field(description="Syft:// path to the .syftobject.yaml metadata file")
    created_at: datetime = Field(default_factory=utcnow, description="Creation timestamp")
    
    # Object type - new field for folder support
    object_type: str = Field(
        default="file", 
        description="Type of object: 'file' or 'folder'"
    )
    
    # Permission metadata - who can access what (read/write granularity)
    syftobject_permissions: list[str] = Field(
        default_factory=lambda: ["public"], 
        description="Who can read the .syftobject.yaml file (know the object exists)"
    )
    mock_permissions: list[str] = Field(
        default_factory=lambda: ["public"], 
        description="Who can read the mock/fake version of the object"
    )
    mock_write_permissions: list[str] = Field(
        default_factory=list,
        description="Who can write/update the mock/fake version of the object"
    )
    private_permissions: list[str] = Field(
        default_factory=list, 
        description="Who can read the private/real data"
    )
    private_write_permissions: list[str] = Field(
        default_factory=list,
        description="Who can write/update the private/real data"
    )
    
    # Recommended metadata
    name: Optional[str] = Field(None, description="Human-readable name for the object")
    description: Optional[str] = Field(None, description="Description of the object")
    updated_at: Optional[datetime] = Field(None, description="Last update timestamp")
    
    # Arbitrary metadata
    metadata: Dict[str, Any] = Field(default_factory=dict, description="Arbitrary metadata")
    
    @property
    def _is_folder(self) -> bool:
        """Check if this object represents a folder. (Hidden from public API)"""
        return self.object_type == "folder"
    
    @property
    def type(self) -> str:
        """Alias for get_type() to maintain some compatibility"""
        return self.get_type()
    
    # Data accessor properties
    @property
    def private(self) -> PrivateAccessor:
        """Get data accessor for private data with enhanced permission methods"""
        return PrivateAccessor(self.private_url, self)
    
    @property
    def mock(self) -> MockAccessor:
        """Get data accessor for mock data with enhanced permission methods"""
        return MockAccessor(self.mock_url, self)
    
    @property
    def syftobject_config(self) -> SyftObjectConfigAccessor:
        """Get accessor for syftobject configuration and metadata"""
        return SyftObjectConfigAccessor(self)
    
    # Setter methods for all getters
    def set_name(self, name: str) -> None:
        """Set the human-readable name for this object"""
        self.name = name
    
    def set_description(self, description: str) -> None:
        """Set the description of this object"""
        self.description = description
    
    def set_metadata(self, metadata: dict) -> None:
        """Set the arbitrary metadata dictionary"""
        self.metadata = metadata.copy()
    
    def set_updated_at(self, timestamp: datetime = None) -> None:
        """Set the last update timestamp (defaults to current UTC time)"""
        self.updated_at = timestamp or utcnow()
    
    def set_type(self, object_type: str) -> None:
        """Set the object type (file or folder)"""
        if object_type not in ["file", "folder"]:
            raise ValueError(f"Invalid object type: {object_type}. Must be 'file' or 'folder'")
        self.object_type = object_type
    
    # New API methods with get_ prefixes
    def get_uid(self) -> str:
        """Get the unique identifier for this object"""
        return str(self.uid)
    
    def get_name(self) -> str:
        """Get the human-readable name for this object"""
        return self.name or ""
    
    def get_description(self) -> str:
        """Get the description of this object"""
        return self.description or ""
    
    def get_created_at(self) -> str:
        """Get the creation timestamp as ISO string"""
        return self.created_at.isoformat() if self.created_at else ""
    
    def get_updated_at(self) -> str:
        """Get the last update timestamp as ISO string"""
        return self.updated_at.isoformat() if self.updated_at else ""
    
    def get_type(self) -> str:
        """Get the object type (file or folder)"""
        return self.object_type
    
    def get_file_type(self) -> str:
        """Get the file extension from mock/private URLs"""
        # Folders don't have file extensions
        if self._is_folder:
            return ""
            
        try:
            # Try to extract file extension from private URL first, then mock URL
            for url in [self.private_url, self.mock_url]:
                if not url:
                    continue
                
                # Get just the filename from the URL
                filename = url.split("/")[-1]
                
                # Check if filename has an extension (dot not at start)
                if "." in filename and not filename.startswith("."):
                    parts = filename.split(".")
                    if len(parts) > 1 and parts[-1]:  # Ensure there's an actual extension
                        return f".{parts[-1].lower()}"
            return ""
        except:
            return ""
    
    def get_metadata(self) -> dict:
        """Get the arbitrary metadata dictionary"""
        return self.metadata.copy()
    
    def get_permissions(self) -> dict:
        """Get all permission settings for this object"""
        return {
            "syftobject": self.syftobject_permissions.copy(),
            "mock_read": self.mock_permissions.copy(),
            "mock_write": self.mock_write_permissions.copy(),
            "private_read": self.private_permissions.copy(),
            "private_write": self.private_write_permissions.copy()
        }
    
    def get_urls(self) -> dict:
        """Get all syft:// URLs for this object"""
        return {
            "private": self.private_url,
            "mock": self.mock_url,
            "syftobject": self.syftobject
        }
    
    def get_path(self) -> dict:
        """Get all local file paths for this object"""
        return {
            "private": self._get_local_file_path(self.private_url),
            "mock": self._get_local_file_path(self.mock_url),
            "syftobject": self.syftobject_path
        }
    
    def get_info(self) -> dict:
        """Get comprehensive information about this object"""
        return {
            "uid": self.get_uid(),
            "name": self.get_name(),
            "description": self.get_description(),
            "type": self.get_type(),
            "created_at": self.get_created_at(),
            "updated_at": self.get_updated_at(),
            "urls": self.get_urls(),
            "paths": self.get_path(),
            "permissions": self.get_permissions(),
            "metadata": self.get_metadata()
        }

    # Internal/hidden properties for backward compatibility - moved from public API
    @property
    def _private_path(self) -> str:
        """Get the full local file path for the private object (internal use)"""
        return self._get_local_file_path(self.private_url)
    
    @property
    def _mock_path(self) -> str:
        """Get the full local file path for the mock object (internal use)"""
        return self._get_local_file_path(self.mock_url)
    
    @property
    def _syftobject_path(self) -> str:
        """Get the full local file path for the .syftobject.yaml file (internal use)"""
        # First try to get path from the syftobject field
        if hasattr(self, 'syftobject') and self.syftobject:
            return self._get_local_file_path(self.syftobject)
        
        # Fall back to metadata if available
        file_ops = self.metadata.get("_file_operations", {})
        syftobject_yaml_path = file_ops.get("syftobject_yaml_path")
        if syftobject_yaml_path:
            return syftobject_yaml_path
        return ""
    
    # Backward compatibility properties for internal code
    @property
    def private_path(self) -> str:
        """DEPRECATED: Use private.get_path() instead"""
        return self._private_path
    
    @property
    def mock_path(self) -> str:
        """DEPRECATED: Use mock.get_path() instead"""
        return self._mock_path
    
    @property
    def syftobject_path(self) -> str:
        """DEPRECATED: Use syftobject_config.get_path() instead"""
        return self._syftobject_path
    
    
    @model_validator(mode='after')
    def _validate_urls(self):
        """Validate URLs match object type"""
        if self._is_folder:
            # Folders must end with /
            if not self.private_url.endswith('/'):
                self.private_url += '/'
            if not self.mock_url.endswith('/'):
                self.mock_url += '/'
        else:
            # Files must NOT end with /
            if self.private_url.endswith('/'):
                raise ValueError("File URLs cannot end with /")
            if self.mock_url.endswith('/'):
                raise ValueError("File URLs cannot end with /")
        return self
    
    @model_validator(mode='after')
    def _validate_file_extensions(self):
        """Validate that mock and private files have matching extensions"""
        # Skip validation for folders - they don't have extensions
        if self._is_folder:
            return self
            
        def extract_extension(url: str) -> str:
            """Extract file extension from a URL filename"""
            if not url:
                return ""
            
            # Get just the filename from the URL
            filename = url.split("/")[-1]
            
            # Check if filename has an extension (dot not at start)
            if "." in filename and not filename.startswith("."):
                parts = filename.split(".")
                if len(parts) > 1 and parts[-1]:  # Ensure there's an actual extension
                    return parts[-1].lower()
            return ""
        
        mock_ext = extract_extension(self.mock_url)
        private_ext = extract_extension(self.private_url)
        
        # Only validate if BOTH files have extensions - they must match
        if mock_ext and private_ext and mock_ext != private_ext:
            raise ValueError(
                f"Mock and private files must have matching extensions. "
                f"Mock file has '.{mock_ext}' but private file has '.{private_ext}'. "
                f"Mock: {self.mock_url}, Private: {self.private_url}"
            )
        
        return self
    
    class Config:
        arbitrary_types_allowed = True
        populate_by_name = True  # Allow using both field name and alias
        json_encoders = {
            datetime: lambda v: v.isoformat(),
            UUID: lambda v: str(v)
        }
    
    def __getattribute__(self, name):
        """Intercept attribute access to hide internal fields from direct access"""
        # Define which attributes should be hidden from direct access
        hidden_attrs = {
            'uid', 'name', 'description', 'created_at', 'updated_at', 'metadata',
            'private_url', 'mock_url', 'syftobject', 'object_type',
            'syftobject_permissions', 'mock_permissions', 'mock_write_permissions',
            'private_permissions', 'private_write_permissions'
        }
        
        # Define deprecated attributes that should redirect to new API
        deprecated_attrs = {
            'private_path': 'private.get_path()',
            'mock_path': 'mock.get_path()', 
            'syftobject_path': 'syftobject_config.get_path()'
        }
        
        # Allow access from internal methods and special cases
        import inspect
        frame = inspect.currentframe()
        if frame and frame.f_back:
            caller = frame.f_back
            # Allow access from within the class methods
            if 'self' in caller.f_locals and caller.f_locals.get('self') is self:
                return super().__getattribute__(name)
            # Allow access from the same module
            caller_module = caller.f_globals.get('__name__', '')
            if caller_module == 'syft_objects.models':
                return super().__getattribute__(name)
            # Allow access from syft_objects internals for backward compatibility
            if caller_module.startswith('syft_objects.'):
                if name in deprecated_attrs:
                    # Still allow internal access to deprecated properties
                    return super().__getattribute__(name)
                return super().__getattribute__(name)
        
        # Block direct access to hidden attributes
        if name in hidden_attrs:
            raise AttributeError(
                f"'{type(self).__name__}' object has no attribute '{name}'. "
                f"Use 'get_{name}()' instead."
            )
        
        # Block access to deprecated attributes with helpful message
        if name in deprecated_attrs:
            raise AttributeError(
                f"'{type(self).__name__}' object has no attribute '{name}'. "
                f"Use '{deprecated_attrs[name]}' instead."
            )
        
        return super().__getattribute__(name)
    
    def __dir__(self):
        """Override dir() to only show the public API methods"""
        # Get default attributes
        attrs = set(super().__dir__())
        
        # Remove hidden fields
        hidden_fields = {
            'uid', 'name', 'description', 'created_at', 'updated_at', 'metadata',
            'private_url', 'mock_url', 'syftobject', 'object_type',
            'syftobject_permissions', 'mock_permissions', 'mock_write_permissions',
            'private_permissions', 'private_write_permissions',
            # Hide deprecated path properties
            'private_path', 'mock_path', 'syftobject_path',
            # Hide methods that should be private
            'can_delete', 'load_yaml', 'validate_urls', 'validate_file_extensions',
            'from_orm', 'model_construct', 'model_copy',
            # Also hide many pydantic internals
            'model_config', 'model_fields', 'model_computed_fields', 'model_extra',
            'model_fields_set', 'model_post_init', 'model_validate', 'model_validate_json',
            'model_dump', 'model_dump_json', 'model_json_schema', 'model_parametrized_name',
            'model_rebuild', 'model_validate_strings', 'copy', 'dict', 'json', 'parse_file',
            'parse_obj', 'parse_raw', 'schema', 'schema_json', 'update_forward_refs',
            'validate', 'construct', '__fields__', '__fields_set__', '__config__',
        }
        
        # Keep only public API
        public_attrs = attrs - hidden_fields
        
        # Make sure we include our public methods
        public_methods = {
            'get_uid', 'get_name', 'get_description', 'get_created_at', 'get_updated_at',
            'get_type', 'get_file_type', 'get_metadata', 'get_permissions', 'get_urls',
            'get_path', 'get_info', 'set_name', 'set_description', 'set_metadata',
            'set_updated_at', 'set_type', 'delete_obj', 'set_permissions',
            'mock', 'private', 'syftobject_config', '_repr_html_', '_is_folder',
            'type', '_save_yaml', '_create_syftbox_permissions',
            '_check_file_exists', '_can_delete', 'get_owner_email', '_load_yaml',
            '_validate_urls', '_validate_file_extensions', '_from_orm', 
            '_model_construct', '_model_copy'
        }
        
        return sorted(list(public_attrs | public_methods))
    
    def _repr_html_(self) -> str:
        """Rich HTML representation for Jupyter notebooks"""
        return create_html_display(self)
    
    def _check_file_exists(self, syft_url: str) -> bool:
        """Check if a file exists locally (for display purposes)"""
        try:
            syftbox_client = get_syftbox_client()
            if syftbox_client:
                local_path = extract_local_path_from_syft_url(syft_url)
                if local_path:
                    return local_path.exists()
            
            # Fallback: check if it's in tmp directory
            from pathlib import Path
            filename = syft_url.split("/")[-1]
            tmp_path = Path("tmp") / filename
            return tmp_path.exists()
        except Exception:
            return False
    
    def _get_local_file_path(self, syft_url: str) -> str:
        """Get the local file path for a syft:// URL"""
        try:
            # Check for folder paths in metadata first
            if self._is_folder and "_folder_paths" in self.metadata:
                folder_paths = self.metadata["_folder_paths"]
                if syft_url == self.private_url and "private" in folder_paths:
                    return folder_paths["private"]
                elif syft_url == self.mock_url and "mock" in folder_paths:
                    return folder_paths["mock"]
            
            syftbox_client = get_syftbox_client()
            if syftbox_client:
                local_path = extract_local_path_from_syft_url(syft_url)
                if local_path and local_path.exists():
                    return str(local_path.absolute())
            
            # Fallback: check if it's in tmp directory
            from pathlib import Path
            filename = syft_url.split("/")[-1].rstrip('/')  # Remove trailing slash for folders
            tmp_path = Path("tmp") / filename
            if tmp_path.exists():
                return str(tmp_path.absolute())
            
            return ""
        except Exception:
            return ""
    
    def _get_file_preview(self, file_path: str, max_chars: int = 1000) -> str:
        """Get a preview of file content (first N characters)"""
        try:
            from pathlib import Path
            path = Path(file_path)
            
            if not path.exists():
                return f"File not found: {file_path}"
            
            # Try to read as text
            try:
                content = path.read_text(encoding='utf-8')
                if len(content) <= max_chars:
                    return content
                else:
                    return content[:max_chars] + f"\n\n... (truncated, showing first {max_chars} characters of {len(content)} total)"
            except UnicodeDecodeError:
                # If it's a binary file, show file info instead
                size = path.stat().st_size
                return f"Binary file: {path.name}\nSize: {size} bytes\nPath: {file_path}\n\n(Binary files cannot be previewed as text)"
        except Exception as e:
            return f"Error reading file: {str(e)}"


    def _save_yaml(self, file_path: str | Path, create_syftbox_permissions: bool = True) -> None:
        """Save the syft object to a YAML file - internal method, use private.save() instead"""
        file_path = Path(file_path)
        
        # Ensure the file ends with .syftobject.yaml
        if not file_path.name.endswith('.syftobject.yaml'):
            if file_path.suffix == '.yaml':
                # Replace .yaml with .syftobject.yaml
                file_path = file_path.with_suffix('.syftobject.yaml')
            elif file_path.suffix == '':
                # Add .syftobject.yaml extension
                file_path = file_path.with_suffix('.syftobject.yaml')
            else:
                # Add .syftobject.yaml to existing extension
                file_path = Path(str(file_path) + '.syftobject.yaml')
        
        # Ensure directory exists
        file_path.parent.mkdir(parents=True, exist_ok=True)
        
        # Convert to dict and handle datetime/UUID serialization
        data = self.model_dump(mode='json')
        
        # Write to YAML file
        with open(file_path, 'w') as f:
            yaml.dump(data, f, default_flow_style=False, sort_keys=True, indent=2)
        
        # Create SyftBox permission files if requested
        if create_syftbox_permissions:
            self._create_syftbox_permissions(file_path)

    @classmethod
    def _load_yaml(cls, file_path: str | Path) -> 'SyftObject':
        """Load a syft object from a .syftobject.yaml file"""
        file_path = Path(file_path)
        
        # Validate that the file has the correct extension
        if not file_path.name.endswith('.syftobject.yaml'):
            raise ValueError(f"File must have .syftobject.yaml extension, got: {file_path.name}")
        
        with open(file_path, 'r') as f:
            data = yaml.safe_load(f)
        return cls(**data)

    def _create_syftbox_permissions(self, syftobject_file_path: Path) -> None:
        """Create SyftBox permission files for the syft object"""
        # Create permissions for the .syftobject.yaml file itself (discovery)
        set_file_permissions_wrapper(str(syftobject_file_path), self.syftobject_permissions)
        
        # Create permissions for mock and private files
        set_file_permissions_wrapper(self.mock_url, self.mock_permissions, self.mock_write_permissions)
        set_file_permissions_wrapper(self.private_url, self.private_permissions, self.private_write_permissions)

    def set_permissions(self, file_type: str, read: list[str] = None, write: list[str] = None, syftobject_file_path: str | Path = None) -> None:
        """
        Update permissions for a file in this object (mock, private, or syftobject).
        Uses the minimal permission utilities from permissions.py.
        """
        if file_type == "mock":
            if read is not None:
                self.mock_permissions = read
            if write is not None:
                self.mock_write_permissions = write
            # Update syft.pub.yaml if possible
            set_file_permissions_wrapper(self.mock_url, self.mock_permissions, self.mock_write_permissions)
        elif file_type == "private":
            if read is not None:
                self.private_permissions = read
            if write is not None:
                self.private_write_permissions = write
            # Update syft.pub.yaml if possible
            set_file_permissions_wrapper(self.private_url, self.private_permissions, self.private_write_permissions)
        elif file_type == "syftobject":
            if read is not None:
                self.syftobject_permissions = read
            # Discovery files are read-only, so use syftobject_path or provided path
            if syftobject_file_path:
                set_file_permissions_wrapper(str(syftobject_file_path), self.syftobject_permissions)
            elif self.syftobject:
                set_file_permissions_wrapper(self.syftobject, self.syftobject_permissions)
        else:
            raise ValueError(f"Invalid file_type: {file_type}. Must be 'mock', 'private', or 'syftobject'.")
    
    def delete_obj(self, user_email: str = None) -> bool:
<<<<<<< HEAD
=======
        """Delete this object with permission checking"""
        if not self.can_delete(user_email):
            return False
        return self.delete()
    
    def can_delete(self, user_email: str = None) -> bool:
        """Check if a user can delete this object"""
        if not user_email:
            return False
        owner_email = self.get_owner_email()
        return user_email == owner_email
    
    def get_owner_email(self) -> str:
        """Get the owner email from metadata"""
        return self.metadata.get('owner_email', 'unknown')
    
    def delete(self) -> bool:
>>>>>>> 8f73df12
        """
        Delete this syft-object and all its associated files.
        
        For folder objects, this will delete the entire directory structure.
        For file objects, this will delete the individual files.
        
        Args:
            user_email: Email of the user attempting deletion. If None, will try to get from SyftBox client.
        
        Returns:
            bool: True if deletion was successful, False otherwise
        """
        # Check permissions first
        if not self.can_delete(user_email):
            raise PermissionError(f"User {user_email or 'unknown'} does not have permission to delete object {self.uid} owned by {self.get_owner_email()}")
        
        try:
            if self._is_folder:
                return self._delete_folder_object()
            else:
                return self._delete_file_object()
        except Exception as e:
            return False
    
    def _delete_folder_object(self) -> bool:
        """Delete a folder-type syft-object by removing its directory structure."""
        try:
            from pathlib import Path
            import shutil
            
            # Try multiple strategies to find the folder path
            folder_path = None
            
            # Strategy 1: Use syftobject_path parent directory (most reliable for syft-queue jobs)
            if self.syftobject_path:
                syftobject_path = Path(self.syftobject_path)
                if syftobject_path.exists():
                    folder_path = syftobject_path.parent
                    pass  # Found folder path via syftobject_path
            
            # Strategy 2: For syft-queue jobs, search across all status directories
            if not folder_path and hasattr(self, 'metadata') and self.metadata and self.metadata.get('type') == 'SyftBox Job':
                # Search in syft-queues directories for this job UID
                job_uid = str(self.uid)
                
                # Common syft-queue base paths
                potential_bases = [
                    Path.home() / "SyftBox" / "datasites",
                    Path("/tmp"),  # fallback
                ]
                
                for base in potential_bases:
                    if base.exists():
                        # Search for job directories with this UID across all status folders
                        for queue_dir in base.rglob("**/syft-queues"):
                            for status_dir in ["inbox", "running", "completed", "failed"]:
                                status_path = queue_dir / f"*_queue" / "jobs" / status_dir
                                for job_dir in status_path.parent.glob(f"jobs/{status_dir}/*"):
                                    if job_dir.is_dir() and job_uid in job_dir.name:
                                        folder_path = job_dir
                                        pass  # Found syft-queue job folder
                                        break
                                if folder_path:
                                    break
                            if folder_path:
                                break
                    if folder_path:
                        break
            
            # Strategy 3: Check if private_path is a directory
            if not folder_path and self.private_path:
                private_path = Path(self.private_path)
                if private_path.exists() and private_path.is_dir():
                    folder_path = private_path
                    pass  # Found folder path via private_path (is_dir)
                elif private_path.exists() and private_path.is_file():
                    # If private_path is a file, use its parent directory
                    folder_path = private_path.parent
                    pass  # Found folder path via private_path parent
            
            # Strategy 4: Check folder paths in metadata
            if not folder_path and hasattr(self, 'metadata') and self.metadata:
                folder_paths = self.metadata.get('_folder_paths', {})
                if 'private' in folder_paths:
                    metadata_path = Path(folder_paths['private'])
                    pass  # Found folder path via metadata
                    
                    # Check if the metadata path actually exists
                    if metadata_path.exists() and metadata_path.is_dir():
                        folder_path = metadata_path
                        pass  # Metadata path exists and is valid
                    else:
                        pass  # Metadata path doesn't exist, checking if job moved
                        
                        # The metadata path is stale - search for the job in current location
                        job_uid = str(self.uid)
                        potential_bases = [
                            Path.home() / "SyftBox" / "datasites",
                            Path("/tmp"),  # fallback
                        ]
                        
                        for base in potential_bases:
                            if base.exists():
                                # Search for job directories with this UID across all status folders
                                for queue_dir in base.rglob("**/syft-queues"):
                                    for status_dir in ["running", "completed", "failed", "inbox"]:  # prioritize current status
                                        for job_dir in queue_dir.rglob(f"*/jobs/{status_dir}/*{job_uid}*"):
                                            if job_dir.is_dir():
                                                folder_path = job_dir
                                                pass  # Found job in status folder
                                                break
                                        if folder_path:
                                            break
                                    if folder_path:
                                        break
                            if folder_path:
                                break
            
            if folder_path and folder_path.exists() and folder_path.is_dir():
                shutil.rmtree(str(folder_path))
                
                # Refresh the objects collection
                try:
                    from .collections import objects
                    if objects:
                        objects.refresh()
                except ImportError:
                    pass
                return True
            else:
                return False
                
        except Exception as e:
            return False
    
    def _delete_file_object(self) -> bool:
        """Delete a file-type syft-object by removing its individual files."""
        try:
            from pathlib import Path
            import shutil
            deleted_files = []
            
            # Delete private file/directory if it exists
            if self.private_path:
                private_path = Path(self.private_path)
                if private_path.exists():
                    if private_path.is_file():
                        private_path.unlink()
                        deleted_files.append("private")
                    elif private_path.is_dir():
                        shutil.rmtree(str(private_path))
                        deleted_files.append("private_directory")
            
            # Delete mock file/directory if it exists
            if self.mock_path:
                mock_path = Path(self.mock_path)
                if mock_path.exists():
                    if mock_path.is_file():
                        mock_path.unlink()
                        deleted_files.append("mock")
                    elif mock_path.is_dir():
                        shutil.rmtree(str(mock_path))
                        deleted_files.append("mock_directory")
            
            # Delete syftobject file if it exists
            if self.syftobject_path:
                syftobject_path = Path(self.syftobject_path)
                if syftobject_path.exists():
                    syftobject_path.unlink()
                    deleted_files.append("syftobject")
            
            if deleted_files:
                # Refresh the objects collection
                try:
                    from .collections import objects
                    if objects:
                        objects.refresh()
                except ImportError:
                    pass
                return True
            else:
                return False
                
        except Exception as e:
<<<<<<< HEAD
            return False
    
    def _can_delete(self, user_email: str = None) -> bool:
        """
        Check if a user has permission to delete this object.
        User must have write access to all object components (private, mock, syftobject).
        """
        if not user_email:
            # Try to get current user email from SyftBox client
            try:
                from .client import get_syftbox_client
                client = get_syftbox_client()
                if client and hasattr(client, 'email'):
                    user_email = client.email
                else:
                    # No user email available - deny deletion
                    return False
            except:
                return False
        
        # Extract object owner email from private URL
        owner_email = self.get_owner_email()
        
        # User must be the owner/admin to delete the object
        if user_email != owner_email:
            return False
        
        # Additional check: user must have write permissions for all components
        # Check private write permissions
        if self.private_write_permissions and user_email not in self.private_write_permissions:
            return False
        
        # Check mock write permissions  
        if self.mock_write_permissions and user_email not in self.mock_write_permissions:
            return False
        
        # For syftobject file, we require the user to be the owner (already checked above)
        # since syftobject permissions are usually public for discovery
        
        return True
    
    @classmethod
    def _from_orm(cls, *args, **kwargs):
        """Private method for ORM compatibility"""
        return super().from_orm(*args, **kwargs)
    
    @classmethod
    def _model_construct(cls, *args, **kwargs):
        """Private method for model construction"""
        return super().model_construct(*args, **kwargs)
    
    def _model_copy(self, *args, **kwargs):
        """Private method for model copying"""
        return super().model_copy(*args, **kwargs)
    
    def get_owner_email(self) -> str:
        """Extract the owner email from the private URL."""
        try:
            if self.private_url.startswith("syft://"):
                parts = self.private_url.split("/")
                if len(parts) >= 3:
                    return parts[2]
        except:
            pass
        return "unknown@example.com"
=======
            print(f"Error deleting standard object: {e}")
            return False
    
>>>>>>> 8f73df12
 <|MERGE_RESOLUTION|>--- conflicted
+++ resolved
@@ -17,99 +17,6 @@
 def utcnow():
     """Get current UTC timestamp"""
     return datetime.now(tz=timezone.utc)
-
-
-class MockAccessor(DataAccessor):
-    """Accessor for mock data with permission management methods."""
-    
-    def __init__(self, syft_url: str, syft_object: 'SyftObject'):
-        super().__init__(syft_url, syft_object)
-    
-    def get_path(self) -> str:
-        """Get the local file path for mock data"""
-        return self.path
-    
-    def get_url(self) -> str:
-        """Get the syft:// URL for mock data"""
-        return self.url
-    
-    def get_permissions(self) -> list[str]:
-        """Get read permissions for mock data"""
-        return self._syft_object.mock_permissions
-    
-    def get_write_permissions(self) -> list[str]:
-        """Get write permissions for mock data"""
-        return self._syft_object.mock_write_permissions
-    
-    def set_permissions(self, read: list[str] = None, write: list[str] = None) -> None:
-        """Set permissions for mock data"""
-        self._syft_object.set_permissions("mock", read=read, write=write)
-
-
-class PrivateAccessor(DataAccessor):
-    """Accessor for private data with permission management methods."""
-    
-    def __init__(self, syft_url: str, syft_object: 'SyftObject'):
-        super().__init__(syft_url, syft_object)
-    
-    def get_path(self) -> str:
-        """Get the local file path for private data"""
-        return self.path
-    
-    def get_url(self) -> str:
-        """Get the syft:// URL for private data"""
-        return self.url
-    
-    def get_permissions(self) -> list[str]:
-        """Get read permissions for private data"""
-        return self._syft_object.private_permissions
-    
-    def get_write_permissions(self) -> list[str]:
-        """Get write permissions for private data"""
-        return self._syft_object.private_write_permissions
-    
-    def set_permissions(self, read: list[str] = None, write: list[str] = None) -> None:
-        """Set permissions for private data"""
-        self._syft_object.set_permissions("private", read=read, write=write)
-    
-    def save(self, file_path: str = None, create_syftbox_permissions: bool = True) -> None:
-        """Save the syft object - moved from main object to private accessor"""
-        if file_path:
-            self._syft_object._save_yaml(file_path, create_syftbox_permissions)
-        else:
-            # Use existing syftobject path
-            syftobject_path = self._syft_object._syftobject_path
-            if syftobject_path:
-                self._syft_object._save_yaml(syftobject_path, create_syftbox_permissions)
-            else:
-                raise ValueError("No file path provided and no existing syftobject path found")
-
-
-class SyftObjectConfigAccessor:
-    """Accessor for syftobject configuration and metadata."""
-    
-    def __init__(self, syft_object: 'SyftObject'):
-        self._syft_object = syft_object
-    
-    def get_path(self) -> str:
-        """Get the local file path for the .syftobject.yaml file"""
-        return self._syft_object._syftobject_path
-    
-    def get_url(self) -> str:
-        """Get the syft:// URL for the .syftobject.yaml file"""
-        return self._syft_object.syftobject
-    
-    def get_permissions(self) -> list[str]:
-        """Get read permissions for the syftobject file (discovery permissions)"""
-        return self._syft_object.syftobject_permissions
-    
-    def set_permissions(self, read: list[str]) -> None:
-        """Set discovery permissions for the syftobject file"""
-        self._syft_object.set_permissions("syftobject", read=read)
-    
-    def __repr__(self) -> str:
-        """String representation"""
-        return f"SyftObjectConfigAccessor(url='{self.get_url()}', path='{self.get_path()}')"
 
 
 class SyftObject(BaseModel):
@@ -160,83 +67,51 @@
     metadata: Dict[str, Any] = Field(default_factory=dict, description="Arbitrary metadata")
     
     @property
-    def _is_folder(self) -> bool:
-        """Check if this object represents a folder. (Hidden from public API)"""
+    def is_folder(self) -> bool:
+        """Check if this object represents a folder."""
         return self.object_type == "folder"
     
-    @property
-    def type(self) -> str:
-        """Alias for get_type() to maintain some compatibility"""
-        return self.get_type()
-    
     # Data accessor properties
     @property
-    def private(self) -> PrivateAccessor:
-        """Get data accessor for private data with enhanced permission methods"""
-        return PrivateAccessor(self.private_url, self)
-    
-    @property
-    def mock(self) -> MockAccessor:
-        """Get data accessor for mock data with enhanced permission methods"""
-        return MockAccessor(self.mock_url, self)
-    
-    @property
-    def syftobject_config(self) -> SyftObjectConfigAccessor:
-        """Get accessor for syftobject configuration and metadata"""
-        return SyftObjectConfigAccessor(self)
-    
-    # Setter methods for all getters
-    def set_name(self, name: str) -> None:
-        """Set the human-readable name for this object"""
-        self.name = name
-    
-    def set_description(self, description: str) -> None:
-        """Set the description of this object"""
-        self.description = description
-    
-    def set_metadata(self, metadata: dict) -> None:
-        """Set the arbitrary metadata dictionary"""
-        self.metadata = metadata.copy()
-    
-    def set_updated_at(self, timestamp: datetime = None) -> None:
-        """Set the last update timestamp (defaults to current UTC time)"""
-        self.updated_at = timestamp or utcnow()
-    
-    def set_type(self, object_type: str) -> None:
-        """Set the object type (file or folder)"""
-        if object_type not in ["file", "folder"]:
-            raise ValueError(f"Invalid object type: {object_type}. Must be 'file' or 'folder'")
-        self.object_type = object_type
-    
-    # New API methods with get_ prefixes
-    def get_uid(self) -> str:
-        """Get the unique identifier for this object"""
-        return str(self.uid)
-    
-    def get_name(self) -> str:
-        """Get the human-readable name for this object"""
-        return self.name or ""
-    
-    def get_description(self) -> str:
-        """Get the description of this object"""
-        return self.description or ""
-    
-    def get_created_at(self) -> str:
-        """Get the creation timestamp as ISO string"""
-        return self.created_at.isoformat() if self.created_at else ""
-    
-    def get_updated_at(self) -> str:
-        """Get the last update timestamp as ISO string"""
-        return self.updated_at.isoformat() if self.updated_at else ""
-    
-    def get_type(self) -> str:
-        """Get the object type (file or folder)"""
-        return self.object_type
-    
-    def get_file_type(self) -> str:
+    def private(self) -> DataAccessor:
+        """Get data accessor for private data with .obj, .file, .path, .url properties"""
+        return DataAccessor(self.private_url, self)
+    
+    @property
+    def mock(self) -> DataAccessor:
+        """Get data accessor for mock data with .obj, .file, .path, .url properties"""
+        return DataAccessor(self.mock_url, self)
+    
+    # Convenience properties for backward compatibility
+    @property
+    def private_path(self) -> str:
+        """Get the full local file path for the private object"""
+        return self._get_local_file_path(self.private_url)
+    
+    @property
+    def mock_path(self) -> str:
+        """Get the full local file path for the mock object"""
+        return self._get_local_file_path(self.mock_url)
+    
+    @property
+    def syftobject_path(self) -> str:
+        """Get the full local file path for the .syftobject.yaml file"""
+        # First try to get path from the syftobject field
+        if hasattr(self, 'syftobject') and self.syftobject:
+            return self._get_local_file_path(self.syftobject)
+        
+        # Fall back to metadata if available
+        file_ops = self.metadata.get("_file_operations", {})
+        syftobject_yaml_path = file_ops.get("syftobject_yaml_path")
+        if syftobject_yaml_path:
+            return syftobject_yaml_path
+        return ""
+    
+    @property
+    def file_type(self) -> str:
         """Get the file extension from mock/private URLs"""
         # Folders don't have file extensions
-        if self._is_folder:
+        if self.is_folder:
             return ""
             
         try:
@@ -257,97 +132,10 @@
         except:
             return ""
     
-    def get_metadata(self) -> dict:
-        """Get the arbitrary metadata dictionary"""
-        return self.metadata.copy()
-    
-    def get_permissions(self) -> dict:
-        """Get all permission settings for this object"""
-        return {
-            "syftobject": self.syftobject_permissions.copy(),
-            "mock_read": self.mock_permissions.copy(),
-            "mock_write": self.mock_write_permissions.copy(),
-            "private_read": self.private_permissions.copy(),
-            "private_write": self.private_write_permissions.copy()
-        }
-    
-    def get_urls(self) -> dict:
-        """Get all syft:// URLs for this object"""
-        return {
-            "private": self.private_url,
-            "mock": self.mock_url,
-            "syftobject": self.syftobject
-        }
-    
-    def get_path(self) -> dict:
-        """Get all local file paths for this object"""
-        return {
-            "private": self._get_local_file_path(self.private_url),
-            "mock": self._get_local_file_path(self.mock_url),
-            "syftobject": self.syftobject_path
-        }
-    
-    def get_info(self) -> dict:
-        """Get comprehensive information about this object"""
-        return {
-            "uid": self.get_uid(),
-            "name": self.get_name(),
-            "description": self.get_description(),
-            "type": self.get_type(),
-            "created_at": self.get_created_at(),
-            "updated_at": self.get_updated_at(),
-            "urls": self.get_urls(),
-            "paths": self.get_path(),
-            "permissions": self.get_permissions(),
-            "metadata": self.get_metadata()
-        }
-
-    # Internal/hidden properties for backward compatibility - moved from public API
-    @property
-    def _private_path(self) -> str:
-        """Get the full local file path for the private object (internal use)"""
-        return self._get_local_file_path(self.private_url)
-    
-    @property
-    def _mock_path(self) -> str:
-        """Get the full local file path for the mock object (internal use)"""
-        return self._get_local_file_path(self.mock_url)
-    
-    @property
-    def _syftobject_path(self) -> str:
-        """Get the full local file path for the .syftobject.yaml file (internal use)"""
-        # First try to get path from the syftobject field
-        if hasattr(self, 'syftobject') and self.syftobject:
-            return self._get_local_file_path(self.syftobject)
-        
-        # Fall back to metadata if available
-        file_ops = self.metadata.get("_file_operations", {})
-        syftobject_yaml_path = file_ops.get("syftobject_yaml_path")
-        if syftobject_yaml_path:
-            return syftobject_yaml_path
-        return ""
-    
-    # Backward compatibility properties for internal code
-    @property
-    def private_path(self) -> str:
-        """DEPRECATED: Use private.get_path() instead"""
-        return self._private_path
-    
-    @property
-    def mock_path(self) -> str:
-        """DEPRECATED: Use mock.get_path() instead"""
-        return self._mock_path
-    
-    @property
-    def syftobject_path(self) -> str:
-        """DEPRECATED: Use syftobject_config.get_path() instead"""
-        return self._syftobject_path
-    
-    
     @model_validator(mode='after')
     def _validate_urls(self):
         """Validate URLs match object type"""
-        if self._is_folder:
+        if self.is_folder:
             # Folders must end with /
             if not self.private_url.endswith('/'):
                 self.private_url += '/'
@@ -365,7 +153,7 @@
     def _validate_file_extensions(self):
         """Validate that mock and private files have matching extensions"""
         # Skip validation for folders - they don't have extensions
-        if self._is_folder:
+        if self.is_folder:
             return self
             
         def extract_extension(url: str) -> str:
@@ -404,101 +192,6 @@
             UUID: lambda v: str(v)
         }
     
-    def __getattribute__(self, name):
-        """Intercept attribute access to hide internal fields from direct access"""
-        # Define which attributes should be hidden from direct access
-        hidden_attrs = {
-            'uid', 'name', 'description', 'created_at', 'updated_at', 'metadata',
-            'private_url', 'mock_url', 'syftobject', 'object_type',
-            'syftobject_permissions', 'mock_permissions', 'mock_write_permissions',
-            'private_permissions', 'private_write_permissions'
-        }
-        
-        # Define deprecated attributes that should redirect to new API
-        deprecated_attrs = {
-            'private_path': 'private.get_path()',
-            'mock_path': 'mock.get_path()', 
-            'syftobject_path': 'syftobject_config.get_path()'
-        }
-        
-        # Allow access from internal methods and special cases
-        import inspect
-        frame = inspect.currentframe()
-        if frame and frame.f_back:
-            caller = frame.f_back
-            # Allow access from within the class methods
-            if 'self' in caller.f_locals and caller.f_locals.get('self') is self:
-                return super().__getattribute__(name)
-            # Allow access from the same module
-            caller_module = caller.f_globals.get('__name__', '')
-            if caller_module == 'syft_objects.models':
-                return super().__getattribute__(name)
-            # Allow access from syft_objects internals for backward compatibility
-            if caller_module.startswith('syft_objects.'):
-                if name in deprecated_attrs:
-                    # Still allow internal access to deprecated properties
-                    return super().__getattribute__(name)
-                return super().__getattribute__(name)
-        
-        # Block direct access to hidden attributes
-        if name in hidden_attrs:
-            raise AttributeError(
-                f"'{type(self).__name__}' object has no attribute '{name}'. "
-                f"Use 'get_{name}()' instead."
-            )
-        
-        # Block access to deprecated attributes with helpful message
-        if name in deprecated_attrs:
-            raise AttributeError(
-                f"'{type(self).__name__}' object has no attribute '{name}'. "
-                f"Use '{deprecated_attrs[name]}' instead."
-            )
-        
-        return super().__getattribute__(name)
-    
-    def __dir__(self):
-        """Override dir() to only show the public API methods"""
-        # Get default attributes
-        attrs = set(super().__dir__())
-        
-        # Remove hidden fields
-        hidden_fields = {
-            'uid', 'name', 'description', 'created_at', 'updated_at', 'metadata',
-            'private_url', 'mock_url', 'syftobject', 'object_type',
-            'syftobject_permissions', 'mock_permissions', 'mock_write_permissions',
-            'private_permissions', 'private_write_permissions',
-            # Hide deprecated path properties
-            'private_path', 'mock_path', 'syftobject_path',
-            # Hide methods that should be private
-            'can_delete', 'load_yaml', 'validate_urls', 'validate_file_extensions',
-            'from_orm', 'model_construct', 'model_copy',
-            # Also hide many pydantic internals
-            'model_config', 'model_fields', 'model_computed_fields', 'model_extra',
-            'model_fields_set', 'model_post_init', 'model_validate', 'model_validate_json',
-            'model_dump', 'model_dump_json', 'model_json_schema', 'model_parametrized_name',
-            'model_rebuild', 'model_validate_strings', 'copy', 'dict', 'json', 'parse_file',
-            'parse_obj', 'parse_raw', 'schema', 'schema_json', 'update_forward_refs',
-            'validate', 'construct', '__fields__', '__fields_set__', '__config__',
-        }
-        
-        # Keep only public API
-        public_attrs = attrs - hidden_fields
-        
-        # Make sure we include our public methods
-        public_methods = {
-            'get_uid', 'get_name', 'get_description', 'get_created_at', 'get_updated_at',
-            'get_type', 'get_file_type', 'get_metadata', 'get_permissions', 'get_urls',
-            'get_path', 'get_info', 'set_name', 'set_description', 'set_metadata',
-            'set_updated_at', 'set_type', 'delete_obj', 'set_permissions',
-            'mock', 'private', 'syftobject_config', '_repr_html_', '_is_folder',
-            'type', '_save_yaml', '_create_syftbox_permissions',
-            '_check_file_exists', '_can_delete', 'get_owner_email', '_load_yaml',
-            '_validate_urls', '_validate_file_extensions', '_from_orm', 
-            '_model_construct', '_model_copy'
-        }
-        
-        return sorted(list(public_attrs | public_methods))
-    
     def _repr_html_(self) -> str:
         """Rich HTML representation for Jupyter notebooks"""
         return create_html_display(self)
@@ -524,7 +217,7 @@
         """Get the local file path for a syft:// URL"""
         try:
             # Check for folder paths in metadata first
-            if self._is_folder and "_folder_paths" in self.metadata:
+            if self.is_folder and "_folder_paths" in self.metadata:
                 folder_paths = self.metadata["_folder_paths"]
                 if syft_url == self.private_url and "private" in folder_paths:
                     return folder_paths["private"]
@@ -572,8 +265,8 @@
             return f"Error reading file: {str(e)}"
 
 
-    def _save_yaml(self, file_path: str | Path, create_syftbox_permissions: bool = True) -> None:
-        """Save the syft object to a YAML file - internal method, use private.save() instead"""
+    def save_yaml(self, file_path: str | Path, create_syftbox_permissions: bool = True) -> None:
+        """Save the syft object to a YAML file with .syftobject.yaml extension and create SyftBox permission files"""
         file_path = Path(file_path)
         
         # Ensure the file ends with .syftobject.yaml
@@ -655,8 +348,6 @@
             raise ValueError(f"Invalid file_type: {file_type}. Must be 'mock', 'private', or 'syftobject'.")
     
     def delete_obj(self, user_email: str = None) -> bool:
-<<<<<<< HEAD
-=======
         """Delete this object with permission checking"""
         if not self.can_delete(user_email):
             return False
@@ -674,127 +365,115 @@
         return self.metadata.get('owner_email', 'unknown')
     
     def delete(self) -> bool:
->>>>>>> 8f73df12
         """
         Delete this syft-object and all its associated files.
         
-        For folder objects, this will delete the entire directory structure.
-        For file objects, this will delete the individual files.
-        
-        Args:
-            user_email: Email of the user attempting deletion. If None, will try to get from SyftBox client.
+        For syft-queue jobs, this will delegate to the syft-queue deletion API.
+        For regular syft-objects, this will delete the object files directly.
         
         Returns:
             bool: True if deletion was successful, False otherwise
         """
-        # Check permissions first
-        if not self.can_delete(user_email):
-            raise PermissionError(f"User {user_email or 'unknown'} does not have permission to delete object {self.uid} owned by {self.get_owner_email()}")
-        
-        try:
-            if self._is_folder:
-                return self._delete_folder_object()
+        try:
+            # Check if this is a syft-queue job and delegate if so
+            if hasattr(self, 'metadata') and self.metadata and self.metadata.get('type') == 'SyftBox Job':
+                return self._delete_syft_queue_job()
             else:
-                return self._delete_file_object()
+                return self._delete_standard_object()
         except Exception as e:
-            return False
-    
-    def _delete_folder_object(self) -> bool:
-        """Delete a folder-type syft-object by removing its directory structure."""
+            print(f"Error deleting object {self.uid}: {e}")
+            return False
+    
+    def _delete_syft_queue_job(self) -> bool:
+        """Delete a syft-queue job by calling the syft-queue API."""
+        try:
+            import requests
+            
+            # Try to find syft-queue server port
+            syft_queue_ports = [8005, 8006, 8007, 8008]  # Common syft-queue ports
+            
+            for port in syft_queue_ports:
+                try:
+                    response = requests.delete(f"http://localhost:{port}/api/jobs/{self.uid}", timeout=5.0)
+                    if response.status_code == 200:
+                        print(f"✅ Successfully deleted syft-queue job: {self.name if hasattr(self, 'name') else self.uid}")
+                        # Refresh the objects collection
+                        try:
+                            from .collections import objects
+                            if objects:
+                                objects.refresh()
+                        except ImportError:
+                            pass
+                        return True
+                    elif response.status_code == 404:
+                        # Job not found on this syft-queue instance, try next port
+                        continue
+                except (requests.exceptions.ConnectionError, requests.exceptions.Timeout):
+                    # Server not running on this port, try next
+                    continue
+            
+            # If syft-queue API isn't available, fall back to manual deletion
+            print(f"⚠️  Could not reach syft-queue API, falling back to manual deletion")
+            return self._delete_job_directory()
+            
+        except Exception as e:
+            print(f"Error calling syft-queue API: {e}")
+            return self._delete_job_directory()
+    
+    def _delete_job_directory(self) -> bool:
+        """Manually delete a syft-queue job directory."""
+        try:
+            # Extract job directory from syftobject path
+            if hasattr(self, 'syftobject_path') and self.syftobject_path:
+                from pathlib import Path
+                job_dir = Path(self.syftobject_path).parent
+                if job_dir.exists() and job_dir.is_dir():
+                    import shutil
+                    shutil.rmtree(str(job_dir))
+                    print(f"✅ Deleted syft-queue job directory: {job_dir}")
+                    
+                    # Refresh the objects collection
+                    try:
+                        from .collections import objects
+                        if objects:
+                            objects.refresh()
+                    except ImportError:
+                        pass
+                    return True
+            return False
+        except Exception as e:
+            print(f"Error deleting job directory: {e}")
+            return False
+    
+    def _delete_standard_object(self) -> bool:
+        """Delete a standard syft-object by removing its files."""
         try:
             from pathlib import Path
-            import shutil
-            
-            # Try multiple strategies to find the folder path
-            folder_path = None
-            
-            # Strategy 1: Use syftobject_path parent directory (most reliable for syft-queue jobs)
-            if self.syftobject_path:
+            deleted_files = []
+            
+            # Delete private file if it exists
+            if hasattr(self, 'private_path') and self.private_path:
+                private_path = Path(self.private_path)
+                if private_path.exists():
+                    private_path.unlink()
+                    deleted_files.append("private")
+            
+            # Delete mock file if it exists
+            if hasattr(self, 'mock_path') and self.mock_path:
+                mock_path = Path(self.mock_path)
+                if mock_path.exists():
+                    mock_path.unlink()
+                    deleted_files.append("mock")
+            
+            # Delete syftobject file if it exists
+            if hasattr(self, 'syftobject_path') and self.syftobject_path:
                 syftobject_path = Path(self.syftobject_path)
                 if syftobject_path.exists():
-                    folder_path = syftobject_path.parent
-                    pass  # Found folder path via syftobject_path
-            
-            # Strategy 2: For syft-queue jobs, search across all status directories
-            if not folder_path and hasattr(self, 'metadata') and self.metadata and self.metadata.get('type') == 'SyftBox Job':
-                # Search in syft-queues directories for this job UID
-                job_uid = str(self.uid)
-                
-                # Common syft-queue base paths
-                potential_bases = [
-                    Path.home() / "SyftBox" / "datasites",
-                    Path("/tmp"),  # fallback
-                ]
-                
-                for base in potential_bases:
-                    if base.exists():
-                        # Search for job directories with this UID across all status folders
-                        for queue_dir in base.rglob("**/syft-queues"):
-                            for status_dir in ["inbox", "running", "completed", "failed"]:
-                                status_path = queue_dir / f"*_queue" / "jobs" / status_dir
-                                for job_dir in status_path.parent.glob(f"jobs/{status_dir}/*"):
-                                    if job_dir.is_dir() and job_uid in job_dir.name:
-                                        folder_path = job_dir
-                                        pass  # Found syft-queue job folder
-                                        break
-                                if folder_path:
-                                    break
-                            if folder_path:
-                                break
-                    if folder_path:
-                        break
-            
-            # Strategy 3: Check if private_path is a directory
-            if not folder_path and self.private_path:
-                private_path = Path(self.private_path)
-                if private_path.exists() and private_path.is_dir():
-                    folder_path = private_path
-                    pass  # Found folder path via private_path (is_dir)
-                elif private_path.exists() and private_path.is_file():
-                    # If private_path is a file, use its parent directory
-                    folder_path = private_path.parent
-                    pass  # Found folder path via private_path parent
-            
-            # Strategy 4: Check folder paths in metadata
-            if not folder_path and hasattr(self, 'metadata') and self.metadata:
-                folder_paths = self.metadata.get('_folder_paths', {})
-                if 'private' in folder_paths:
-                    metadata_path = Path(folder_paths['private'])
-                    pass  # Found folder path via metadata
-                    
-                    # Check if the metadata path actually exists
-                    if metadata_path.exists() and metadata_path.is_dir():
-                        folder_path = metadata_path
-                        pass  # Metadata path exists and is valid
-                    else:
-                        pass  # Metadata path doesn't exist, checking if job moved
-                        
-                        # The metadata path is stale - search for the job in current location
-                        job_uid = str(self.uid)
-                        potential_bases = [
-                            Path.home() / "SyftBox" / "datasites",
-                            Path("/tmp"),  # fallback
-                        ]
-                        
-                        for base in potential_bases:
-                            if base.exists():
-                                # Search for job directories with this UID across all status folders
-                                for queue_dir in base.rglob("**/syft-queues"):
-                                    for status_dir in ["running", "completed", "failed", "inbox"]:  # prioritize current status
-                                        for job_dir in queue_dir.rglob(f"*/jobs/{status_dir}/*{job_uid}*"):
-                                            if job_dir.is_dir():
-                                                folder_path = job_dir
-                                                pass  # Found job in status folder
-                                                break
-                                        if folder_path:
-                                            break
-                                    if folder_path:
-                                        break
-                            if folder_path:
-                                break
-            
-            if folder_path and folder_path.exists() and folder_path.is_dir():
-                shutil.rmtree(str(folder_path))
+                    syftobject_path.unlink()
+                    deleted_files.append("syftobject")
+            
+            if deleted_files:
+                print(f"✅ Deleted syft-object files: {', '.join(deleted_files)}")
                 
                 # Refresh the objects collection
                 try:
@@ -805,129 +484,11 @@
                     pass
                 return True
             else:
+                print(f"⚠️  No files found to delete for object {self.uid}")
                 return False
                 
         except Exception as e:
-            return False
-    
-    def _delete_file_object(self) -> bool:
-        """Delete a file-type syft-object by removing its individual files."""
-        try:
-            from pathlib import Path
-            import shutil
-            deleted_files = []
-            
-            # Delete private file/directory if it exists
-            if self.private_path:
-                private_path = Path(self.private_path)
-                if private_path.exists():
-                    if private_path.is_file():
-                        private_path.unlink()
-                        deleted_files.append("private")
-                    elif private_path.is_dir():
-                        shutil.rmtree(str(private_path))
-                        deleted_files.append("private_directory")
-            
-            # Delete mock file/directory if it exists
-            if self.mock_path:
-                mock_path = Path(self.mock_path)
-                if mock_path.exists():
-                    if mock_path.is_file():
-                        mock_path.unlink()
-                        deleted_files.append("mock")
-                    elif mock_path.is_dir():
-                        shutil.rmtree(str(mock_path))
-                        deleted_files.append("mock_directory")
-            
-            # Delete syftobject file if it exists
-            if self.syftobject_path:
-                syftobject_path = Path(self.syftobject_path)
-                if syftobject_path.exists():
-                    syftobject_path.unlink()
-                    deleted_files.append("syftobject")
-            
-            if deleted_files:
-                # Refresh the objects collection
-                try:
-                    from .collections import objects
-                    if objects:
-                        objects.refresh()
-                except ImportError:
-                    pass
-                return True
-            else:
-                return False
-                
-        except Exception as e:
-<<<<<<< HEAD
-            return False
-    
-    def _can_delete(self, user_email: str = None) -> bool:
-        """
-        Check if a user has permission to delete this object.
-        User must have write access to all object components (private, mock, syftobject).
-        """
-        if not user_email:
-            # Try to get current user email from SyftBox client
-            try:
-                from .client import get_syftbox_client
-                client = get_syftbox_client()
-                if client and hasattr(client, 'email'):
-                    user_email = client.email
-                else:
-                    # No user email available - deny deletion
-                    return False
-            except:
-                return False
-        
-        # Extract object owner email from private URL
-        owner_email = self.get_owner_email()
-        
-        # User must be the owner/admin to delete the object
-        if user_email != owner_email:
-            return False
-        
-        # Additional check: user must have write permissions for all components
-        # Check private write permissions
-        if self.private_write_permissions and user_email not in self.private_write_permissions:
-            return False
-        
-        # Check mock write permissions  
-        if self.mock_write_permissions and user_email not in self.mock_write_permissions:
-            return False
-        
-        # For syftobject file, we require the user to be the owner (already checked above)
-        # since syftobject permissions are usually public for discovery
-        
-        return True
-    
-    @classmethod
-    def _from_orm(cls, *args, **kwargs):
-        """Private method for ORM compatibility"""
-        return super().from_orm(*args, **kwargs)
-    
-    @classmethod
-    def _model_construct(cls, *args, **kwargs):
-        """Private method for model construction"""
-        return super().model_construct(*args, **kwargs)
-    
-    def _model_copy(self, *args, **kwargs):
-        """Private method for model copying"""
-        return super().model_copy(*args, **kwargs)
-    
-    def get_owner_email(self) -> str:
-        """Extract the owner email from the private URL."""
-        try:
-            if self.private_url.startswith("syft://"):
-                parts = self.private_url.split("/")
-                if len(parts) >= 3:
-                    return parts[2]
-        except:
-            pass
-        return "unknown@example.com"
-=======
             print(f"Error deleting standard object: {e}")
             return False
     
->>>>>>> 8f73df12
  