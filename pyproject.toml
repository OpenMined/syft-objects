[build-system]
requires = ["hatchling"]
build-backend = "hatchling.build"

[project]
name = "syft-objects"
<<<<<<< HEAD
version = "0.8.0"
=======
version = "0.9.1"
>>>>>>> 8f73df12
description = "Share files with explicit mock vs private control"
readme = "README.md"
authors = [
    {name = "OpenMined", email = "contact@openmined.org"}
]
maintainers = [
    {name = "OpenMined", email = "contact@openmined.org"}
]
keywords = ["privacy", "data-sharing", "distributed", "syft", "openmined"]
classifiers = [
    "Development Status :: 4 - Beta",
    "Intended Audience :: Developers",
    "Intended Audience :: Science/Research",
    "License :: OSI Approved :: Apache Software License",
    "Operating System :: OS Independent",
    "Programming Language :: Python :: 3",
    "Programming Language :: Python :: 3.9",
    "Programming Language :: Python :: 3.10",
    "Programming Language :: Python :: 3.11",
    "Programming Language :: Python :: 3.12",
    "Topic :: Scientific/Engineering :: Artificial Intelligence",
    "Topic :: Software Development :: Libraries :: Python Modules",
    "Topic :: System :: Distributed Computing",
]
requires-python = ">=3.9"
dependencies = [
    "pydantic>=2.0.0",
    "pyyaml>=6.0",
    "syft-perm[syftbox]>=0.1.0",
    "fastapi>=0.68.0",
    "uvicorn>=0.15.0",
    "loguru>=0.5.3",
    "syft-core>=0.2.5",
    "requests>=2.32.4",
    "uvloop>=0.17.0; sys_platform != 'win32'",
    "httptools>=0.6.0",
    "python-multipart>=0.0.20",
    "build>=1.2.2.post1",
    "twine>=6.1.0",
]

[project.optional-dependencies]
dev = [
    "pytest>=7.0.0",
    "pytest-cov>=4.0.0",
    "black>=23.0.0",
    "isort>=5.0.0",
    "mypy>=1.0.0",
    "pre-commit>=3.0.0",
]
docs = [
    "mkdocs>=1.5.0",
    "mkdocs-material>=9.0.0",
    "mkdocs-jupyter>=0.24.0",
]
data = [
    "pandas>=2.0.0",
    "openpyxl>=3.0.0",  # For Excel support
    "pyarrow>=10.0.0",  # For Parquet support
    "numpy>=1.20.0",    # For NumPy array support
]

[project.urls]
Homepage = "https://github.com/OpenMined/syft-objects"
Documentation = "https://openmined.github.io/syft-objects/"
Repository = "https://github.com/OpenMined/syft-objects"
"Bug Tracker" = "https://github.com/OpenMined/syft-objects/issues"
"Discussions" = "https://github.com/OpenMined/syft-objects/discussions"

# No CLI scripts currently

[tool.hatch.build.targets.wheel]
packages = ["src/syft_objects"]

[tool.hatch.build.targets.sdist]
include = [
    "/src",
    "/README.md",
    "/LICENSE",
    "/pyproject.toml",
]

[tool.ruff]
target-version = "py39"
line-length = 88
select = [
    "E",  # pycodestyle errors
    "W",  # pycodestyle warnings
    "F",  # pyflakes
    "I",  # isort
    "B",  # flake8-bugbear
    "C4", # flake8-comprehensions
    "UP", # pyupgrade
]
ignore = [
    "E501",  # line too long, handled by black
    "B008",  # do not perform function calls in argument defaults
    "C901",  # too complex
]

[tool.ruff.per-file-ignores]
"__init__.py" = ["F401"]

[tool.black]
target-version = ['py39']
line-length = 88
include = '\.pyi?$'
extend-exclude = '''
/(
  # directories
  \.eggs
  | \.git
  | \.hg
  | \.mypy_cache
  | \.tox
  | \.venv
  | build
  | dist
)/
'''

[tool.mypy]
python_version = "3.9"
warn_return_any = true
warn_unused_configs = true
disallow_untyped_defs = true
disallow_incomplete_defs = true
check_untyped_defs = true
disallow_untyped_decorators = true
no_implicit_optional = true
warn_redundant_casts = true
warn_unused_ignores = true
warn_no_return = true
warn_unreachable = true
strict_equality = true

[[tool.mypy.overrides]]
module = [
    "pydantic.*",
    "yaml.*",
]
ignore_missing_imports = true

[tool.pytest.ini_options]
testpaths = ["tests"]
python_files = ["test_*.py"]
addopts = [
    "--cov=src/syft_objects",
    "--cov-report=term-missing",
    "--cov-fail-under=80",
]

[tool.uv]
dev-dependencies = [
    "httpx>=0.28.1",
    "pandas>=2.3.0",
    "pyarrow>=20.0.0",
    "pytest-cov>=6.2.1",
    "pytest>=8.4.1",
    "tabulate>=0.9.0",
]

[dependency-groups]
dev = [
    "build>=1.2.2.post1",
    "pytest>=8.4.1",
    "pytest-cov>=6.2.1",
    "twine>=6.1.0",
]<|MERGE_RESOLUTION|>--- conflicted
+++ resolved
@@ -4,11 +4,7 @@
 
 [project]
 name = "syft-objects"
-<<<<<<< HEAD
-version = "0.8.0"
-=======
 version = "0.9.1"
->>>>>>> 8f73df12
 description = "Share files with explicit mock vs private control"
 readme = "README.md"
 authors = [
@@ -37,10 +33,10 @@
 dependencies = [
     "pydantic>=2.0.0",
     "pyyaml>=6.0",
-    "syft-perm[syftbox]>=0.1.0",
-    "fastapi>=0.68.0",
-    "uvicorn>=0.15.0",
-    "loguru>=0.5.3",
+    "syft-perm>=0.1.0",
+    "fastapi>=0.104.0",
+    "uvicorn[standard]>=0.24.0",
+    "loguru>=0.7.0",
     "syft-core>=0.2.5",
     "requests>=2.32.4",
     "uvloop>=0.17.0; sys_platform != 'win32'",
