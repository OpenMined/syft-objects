--- conflicted
+++ resolved
@@ -1723,208 +1723,6 @@
     return RedirectResponse(url="/widget/", status_code=307)
 
 @app.get("/widget/")
-<<<<<<< HEAD
-async def widget_page():
-    """Serve the Next.js widget page with custom Big/Small button injected."""
-    widget_file = PathLib(__file__).parent.parent / "frontend" / "widget" / "index.html"
-    if widget_file.exists():
-        # Read the HTML file
-        with open(widget_file, 'r', encoding='utf-8') as f:
-            html_content = f.read()
-        
-        # Inject the Big/Small button and its functionality
-        custom_script = """
-        <script>
-                 // Wait for the page to load
-         window.addEventListener('load', function() {
-             // Add Big/Small button functionality
-             let isSmall = false;
-             let originalHeight = null;
-             
-             // Load saved state from localStorage
-             const savedState = localStorage.getItem('syft-widget-size');
-             if (savedState === 'small') {
-                 isSmall = true;
-             }
-            
-                         function createBigSmallButton() {
-                 // Look for the Select All button specifically and add our button next to it
-                 let selectAllButton = null;
-                 
-                 // Find the Select All button by looking through all buttons and checking their text content
-                 const allButtons = document.querySelectorAll('button');
-                 for (let button of allButtons) {
-                     if (button.textContent.includes('Select All') || button.textContent.includes('Deselect All')) {
-                         selectAllButton = button;
-                         break;
-                     }
-                 }
-                 
-                 if (selectAllButton) {
-                     const bigSmallButton = document.createElement('button');
-                     bigSmallButton.textContent = 'Big/Small';
-                     bigSmallButton.className = 'px-2 py-1 bg-purple-100 text-purple-800 rounded text-xs hover:bg-purple-200';
-                     bigSmallButton.title = 'Toggle widget height';
-                     bigSmallButton.style.marginLeft = '8px';
-                     
-                     bigSmallButton.addEventListener('click', function() {
-                         toggleWidgetHeight();
-                     });
-                     
-                     // Insert after the Select All button
-                     selectAllButton.parentNode.insertBefore(bigSmallButton, selectAllButton.nextSibling);
-                 } else {
-                     // Fallback: look for any button container with the toolbar buttons
-                     const buttonContainer = document.querySelector('.flex.items-center.space-x-2') || 
-                                            document.querySelector('.flex.items-center.gap-2') ||
-                                            document.querySelector('[class*="flex"][class*="items-center"]');
-                     
-                     if (buttonContainer) {
-                         const bigSmallButton = document.createElement('button');
-                         bigSmallButton.textContent = 'Big/Small';
-                         bigSmallButton.className = 'px-2 py-1 bg-purple-100 text-purple-800 rounded text-xs hover:bg-purple-200';
-                         bigSmallButton.title = 'Toggle widget height';
-                         
-                         bigSmallButton.addEventListener('click', function() {
-                             toggleWidgetHeight();
-                         });
-                         
-                         buttonContainer.appendChild(bigSmallButton);
-                     } else {
-                         // Last resort: create a floating button
-                         const floatingButton = document.createElement('button');
-                         floatingButton.textContent = 'Big/Small';
-                         floatingButton.style.cssText = `
-                             position: fixed;
-                             top: 10px;
-                             right: 10px;
-                             z-index: 9999;
-                             background: #f3e8ff;
-                             color: #6b46c1;
-                             border: none;
-                             border-radius: 4px;
-                             padding: 6px 12px;
-                             font-size: 11px;
-                             cursor: pointer;
-                             box-shadow: 0 2px 4px rgba(0,0,0,0.1);
-                         `;
-                         floatingButton.title = 'Toggle widget height';
-                         
-                         floatingButton.addEventListener('click', function() {
-                             toggleWidgetHeight();
-                         });
-                         
-                         floatingButton.addEventListener('mouseenter', function() {
-                             this.style.background = '#e9d5ff';
-                         });
-                         
-                         floatingButton.addEventListener('mouseleave', function() {
-                             this.style.background = '#f3e8ff';
-                         });
-                         
-                         document.body.appendChild(floatingButton);
-                     }
-                 }
-             }
-            
-                         function toggleWidgetHeight() {
-                 const mainContainer = document.querySelector('.fixed.inset-0') || 
-                                     document.querySelector('.min-h-screen') ||
-                                     document.body;
-                 
-                 if (!isSmall) {
-                     // Store original height and make it small
-                     originalHeight = mainContainer.style.height || '100vh';
-                     mainContainer.style.height = '300px';
-                     mainContainer.style.maxHeight = '300px';
-                     mainContainer.style.overflow = 'hidden';
-                     isSmall = true;
-                     
-                     // Save state to localStorage
-                     localStorage.setItem('syft-widget-size', 'small');
-                     
-                     // Try to resize parent iframe if in iframe context
-                     tryResizeParentIframe('300px');
-                 } else {
-                     // Restore original height
-                     mainContainer.style.height = originalHeight || '100vh';
-                     mainContainer.style.maxHeight = '';
-                     mainContainer.style.overflow = '';
-                     isSmall = false;
-                     
-                     // Save state to localStorage
-                     localStorage.setItem('syft-widget-size', 'big');
-                     
-                     // Try to resize parent iframe if in iframe context
-                     tryResizeParentIframe('600px');
-                 }
-             }
-             
-             function applyInitialSize() {
-                 // Apply the saved size state when the widget loads
-                 if (isSmall) {
-                     const mainContainer = document.querySelector('.fixed.inset-0') || 
-                                         document.querySelector('.min-h-screen') ||
-                                         document.body;
-                     
-                     originalHeight = mainContainer.style.height || '100vh';
-                     mainContainer.style.height = '300px';
-                     mainContainer.style.maxHeight = '300px';
-                     mainContainer.style.overflow = 'hidden';
-                     
-                     // Try to resize parent iframe if in iframe context
-                     tryResizeParentIframe('300px');
-                 }
-             }
-            
-            function tryResizeParentIframe(height) {
-                try {
-                    // Check if we're in an iframe
-                    if (window.parent && window.parent !== window) {
-                        // Try to communicate with parent to resize iframe
-                        window.parent.postMessage({
-                            type: 'resize-iframe',
-                            height: height
-                        }, '*');
-                        
-                        // Also try direct iframe manipulation if accessible
-                        if (window.parent.document) {
-                            const iframes = window.parent.document.querySelectorAll('iframe');
-                            for (let iframe of iframes) {
-                                if (iframe.contentWindow === window) {
-                                    iframe.style.height = height;
-                                    break;
-                                }
-                            }
-                        }
-                    }
-                } catch (e) {
-                    // Cross-origin restrictions might prevent this
-                    console.log('Cannot resize parent iframe due to cross-origin restrictions');
-                }
-            }
-            
-                         // Wait a bit more for the widget to fully load, then add the button and apply saved state
-             setTimeout(function() {
-                 createBigSmallButton();
-                 applyInitialSize();
-             }, 1500);
-        });
-        
-        // Listen for messages from parent (in case parent wants to control the size)
-        window.addEventListener('message', function(event) {
-            if (event.data.type === 'toggle-widget-height') {
-                toggleWidgetHeight();
-            }
-        });
-        </script>
-        """
-        
-        # Inject the script before the closing body tag
-        html_content = html_content.replace('</body>', custom_script + '\n</body>')
-        
-        return HTMLResponse(content=html_content, media_type="text/html")
-=======
 async def widget_page(
     start_index: Optional[int] = Query(None, description="Start index for filtering (inclusive)"),
     end_index: Optional[int] = Query(None, description="End index for filtering (exclusive)")
@@ -1952,7 +1750,6 @@
             content = content.replace('</head>', f'{filter_script}</head>')
         
         return HTMLResponse(content=content)
->>>>>>> e1accfac
     else:
         raise HTTPException(status_code=404, detail="Widget page not found")
 
