"""
Pure Python FastAPI backend for syft-objects with integrated HTML generation
No Node.js dependencies - serves HTML directly from Python
"""

import os
from datetime import datetime
from typing import Dict, Any, List, Optional
from pathlib import Path as PathLib

from fastapi import FastAPI, Depends, HTTPException, Body, Path, Request, Query
from fastapi.middleware.cors import CORSMiddleware
from fastapi.responses import JSONResponse, HTMLResponse, PlainTextResponse, RedirectResponse, FileResponse
from loguru import logger
from fastapi.staticfiles import StaticFiles

# Import filesystem editor components
import sys
sys.path.append(str(PathLib(__file__).parent))
from filesystem_editor import FileSystemManager, generate_editor_html

try:
    from syft_objects import objects
    from syft_objects.collections import ObjectsCollection
    from syft_objects.models import SyftObject
    from syft_objects.client import get_syftbox_client, SYFTBOX_AVAILABLE
except ImportError:
    logger.error("syft-objects not available")
    objects = None
    ObjectsCollection = None
    SyftObject = None
    get_syftbox_client = None
    SYFTBOX_AVAILABLE = False


app = FastAPI(
    title="Syft Objects API (Pure Python)",
    description="Manage and view syft objects from the distributed file system - Pure Python implementation",
    version="0.1.0",
)

# Add CORS middleware for development
app.add_middleware(
    CORSMiddleware,
    allow_origins=["*"],  # Allow all origins while debugging
    allow_credentials=True,
    allow_methods=["*"],
    allow_headers=["*"],
)

# Custom HTML generation removed - now serving actual Next.js application

# All custom HTML generation functions removed - now serving actual Next.js application

# Mount Next.js static files
from fastapi.staticfiles import StaticFiles

# Mount the Next.js build directory to serve static assets
try:
    app.mount("/_next", StaticFiles(directory="frontend/_next"), name="nextjs_static")
    logger.info("✅ Next.js static files mounted successfully")
except Exception as e:
    logger.warning(f"Could not mount Next.js static files: {e}")

@app.get("/health")
async def health_check():
    """Health check endpoint."""
    return {"status": "healthy", "timestamp": datetime.now()}

@app.get("/api/status")
async def get_status() -> Dict[str, Any]:
    """Get application status."""
    syftbox_status = "not_available"
    syftbox_email = None
    
    if SYFTBOX_AVAILABLE:
        try:
            client = get_syftbox_client()
            if client:
                syftbox_status = "connected"
                syftbox_email = getattr(client, 'email', 'unknown')
            else:
                syftbox_status = "disconnected"
        except Exception:
            syftbox_status = "error"
    
    return {
        "app": "Syft Objects UI",
        "version": "0.1.0",
        "timestamp": datetime.now(),
        "syftbox": {
            "status": syftbox_status,
            "user_email": syftbox_email
        },
        "components": {
            "backend": "running",
            "objects_collection": "available" if objects else "unavailable"
        }
    }

@app.get("/api/client-info")
async def get_client_info(request: Request):
    """Get client information including user email."""
    # Temporarily allow all operations while debugging
    return {
        "user_email": "*",  # Wildcard user that should have all permissions
        "permissions": ["read", "write", "admin"]
    }

@app.get("/api/objects")
async def get_objects(
    search: Optional[str] = None,
    email_filter: Optional[str] = None,
    limit: Optional[int] = None,
    offset: Optional[int] = 0
) -> Dict[str, Any]:
    """Get syft objects with optional filtering and pagination."""
    if objects is None:
        raise HTTPException(status_code=503, detail="Syft objects not available")
    
    try:
        # Start with all objects
        collection = objects
        
        # Apply search filter
        if search:
            collection = collection.search(search)
        
        # Apply email filter
        if email_filter:
            collection = collection.filter_by_email(email_filter)
        
        # Convert to list and sort by creation date (oldest first for proper indexing)
        all_objects = collection.to_list()
        # Sort by created_at (oldest first) so index 0/1 represents the oldest object
<<<<<<< HEAD
        all_objects.sort(key=lambda x: x.created_at or datetime.min, reverse=False)
=======
        all_objects.sort(key=lambda x: (x.get_created_at() if hasattr(x, 'get_created_at') else x.created_at) or datetime.min, reverse=False)
>>>>>>> 8f73df12
        total_count = len(all_objects)
        
        # Apply pagination
        start_idx = offset
        end_idx = start_idx + limit if limit else len(all_objects)
        paginated_objects = all_objects[start_idx:end_idx]
        
        # Convert objects to dict format
        objects_data = []
        for page_idx, obj in enumerate(paginated_objects):
            # Calculate the actual index in the full collection (0-based, ordered by creation)
            actual_index = start_idx + page_idx
            # Extract email from private URL
            email = "unknown@example.com"
            try:
                # Handle both CleanSyftObject and raw SyftObject
                if hasattr(obj, 'private') and hasattr(obj.private, 'get_url'):
                    private_url = obj.private.get_url()
                else:
                    raw_obj = obj._obj if hasattr(obj, '_obj') else obj
                    private_url = raw_obj.private_url
                
                if private_url.startswith("syft://"):
                    parts = private_url.split("/")
                    if len(parts) >= 3:
                        email = parts[2]
            except:
                pass
            
            # Handle both raw SyftObject and CleanSyftObject
            raw_obj = obj._obj if hasattr(obj, '_obj') else obj
            
            # Get file type - try multiple approaches
            if hasattr(raw_obj, 'get_file_type'):
                file_type = raw_obj.get_file_type()
            elif hasattr(raw_obj, 'get_type'):
                file_type = raw_obj.get_type()
            elif hasattr(raw_obj, 'object_type'):
                file_type = raw_obj.object_type
            else:
                file_type = "file"  # Default fallback
                
            # Handle CleanSyftObject wrapper
            if hasattr(obj, 'get_urls'):
                # This is a CleanSyftObject
                urls = obj.get_urls()
                perms = obj.get_permissions()
                obj_data = {
                    "index": actual_index,
                    "uid": obj.get_uid(),
                    "name": obj.get_name() or "Unnamed Object",
                    "description": obj.get_description() or "",
                    "type": file_type,
                    "email": email,
                    "private_url": urls['private'],
                    "mock_url": urls['mock'],
                    "syftobject_url": urls['syftobject'],
                    "created_at": obj.get_created_at().isoformat() if obj.get_created_at() else None,
                    "updated_at": obj.get_updated_at().isoformat() if obj.get_updated_at() else None,
                    "permissions": {
                        "syftobject": perms['syftobject']['read'],
                        "mock_read": perms['mock']['read'],
                        "mock_write": perms['mock']['write'],
                        "private_read": perms['private']['read'],
                        "private_write": perms['private']['write'],
                    },
                    "metadata": obj.get_metadata(),
                    "file_exists": {
                        "private": True,  # Skip file existence check for CleanSyftObject
                        "mock": True,
                    }
                }
            else:
                # This is a raw SyftObject
                obj_data = {
                    "index": actual_index,
                    "uid": str(obj.uid),
                    "name": obj.name or "Unnamed Object",
                    "description": obj.description or "",
                    "type": file_type,
                    "email": email,
                    "private_url": obj.private_url,
                    "mock_url": obj.mock_url,
                    "syftobject_url": obj.syftobject,
                    "created_at": obj.created_at.isoformat() if obj.created_at else None,
                    "updated_at": obj.updated_at.isoformat() if obj.updated_at else None,
                    "permissions": {
                        "syftobject": obj.syftobject_permissions,
                        "mock_read": obj.mock_permissions,
                        "mock_write": obj.mock_write_permissions,
                        "private_read": obj.private_permissions,
                        "private_write": obj.private_write_permissions,
                    },
                    "metadata": obj.metadata,
                    "file_exists": {
                        "private": obj._check_file_exists(obj.private_url),
                        "mock": obj._check_file_exists(obj.mock_url),
                    }
                }
            objects_data.append(obj_data)
        
        return {
            "objects": objects_data,
            "total_count": total_count,
            "offset": offset,
            "limit": limit,
            "has_more": end_idx < total_count,
            "search_info": getattr(collection, '_search_info', None)
        }
    
    except Exception as e:
        logger.error(f"Error getting objects: {e}")
        raise HTTPException(status_code=500, detail=f"Error retrieving objects: {str(e)}")

@app.post("/api/objects")
async def create_object(
    name: str = Body(...),
    description: str = Body(""),
    email: str = Body(""),
    file_content: str = Body(""),  # Legacy single file support
    filename: str = Body(""),      # Legacy single file support
    private_file_content: str = Body(""),  # New dual file support
    private_filename: str = Body(""),      # New dual file support
    mock_file_content: str = Body(""),     # New dual file support
    mock_filename: str = Body(""),         # New dual file support
    metadata: Dict[str, Any] = Body({}),
    permissions: Dict[str, List[str]] = Body({})
) -> Dict[str, Any]:
    """Create a new syft object."""
    if objects is None:
        raise HTTPException(status_code=503, detail="Syft objects not available")
    
    # Debug logging
    logger.info(f"🚀 Creating object with parameters:")
    logger.info(f"  name: {name}")
    logger.info(f"  description: {description}")
    logger.info(f"  email: {email}")
    logger.info(f"  private_file_content length: {len(private_file_content) if private_file_content else 0}")
    logger.info(f"  private_filename: {private_filename}")
    logger.info(f"  mock_file_content length: {len(mock_file_content) if mock_file_content else 0}")
    logger.info(f"  mock_filename: {mock_filename}")
    logger.info(f"  legacy file_content length: {len(file_content) if file_content else 0}")
    logger.info(f"  legacy filename: {filename}")
    
    try:
        # Import the syobj factory function
        from syft_objects.factory import syobj
        
        # Get the current SyftBox client to get user info
        client = None
        if SYFTBOX_AVAILABLE:
            try:
                client = get_syftbox_client()
            except Exception:
                pass
        
        # Use provided email or fallback to client email
        user_email = email or (client.email if client else "admin@example.com")
        
        # Extract permissions from the permissions dict
        mock_read = permissions.get("mock_read", ["public"])
        mock_write = permissions.get("mock_write", [])
        private_read = permissions.get("private_read", [user_email])
        private_write = permissions.get("private_write", [user_email])
        discovery_read = permissions.get("syftobject", ["public"])
        
        # Prepare metadata with system settings
        extended_metadata = metadata.copy()
        extended_metadata.update({
            "description": description,
            "email": user_email,
            "auto_save": True,
            "move_files_to_syftbox": True,
            "create_syftbox_permissions": True
        })
        
        # Handle file creation - preserve filename if uploaded
        import tempfile
        from pathlib import Path as PathLib
        
        # Check for dual file approach first (new method)
        if private_file_content or mock_file_content:
            temp_dir = PathLib("tmp")
            temp_dir.mkdir(exist_ok=True)
            
            private_file_path = None
            mock_file_path = None
            
            # Handle private file
            if private_file_content:
                if private_filename:
                    private_file_path = temp_dir / private_filename
                else:
                    private_file_path = temp_dir / f"{name}_private.txt"
                private_file_path.write_text(private_file_content)
                logger.info(f"📝 Created private file: {private_file_path} with {len(private_file_content)} chars")
            
            # Handle mock file
            if mock_file_content:
                if mock_filename:
                    mock_file_path = temp_dir / mock_filename
                else:
                    mock_file_path = temp_dir / f"{name}_mock.txt"
                mock_file_path.write_text(mock_file_content)
                logger.info(f"📝 Created mock file: {mock_file_path} with {len(mock_file_content)} chars")
            
            # Create the object using the dual file approach
            if private_file_path and mock_file_path:
                new_object = syobj(
                    name=name,
                    private_file=str(private_file_path),
                    mock_file=str(mock_file_path),
                    mock_read=mock_read,
                    mock_write=mock_write,
                    private_read=private_read,
                    private_write=private_write,
                    discovery_read=discovery_read,
                    metadata=extended_metadata
                )
            elif private_file_path:
                new_object = syobj(
                    name=name,
                    private_file=str(private_file_path),
                    mock_contents=f"[AUTO-GENERATED] Mock content for {name}",
                    mock_read=mock_read,
                    mock_write=mock_write,
                    private_read=private_read,
                    private_write=private_write,
                    discovery_read=discovery_read,
                    metadata=extended_metadata
                )
            else:  # only mock file
                new_object = syobj(
                    name=name,
                    private_contents=f"[AUTO-GENERATED] Private content for {name}",
                    mock_file=str(mock_file_path),
                    mock_read=mock_read,
                    mock_write=mock_write,
                    private_read=private_read,
                    private_write=private_write,
                    discovery_read=discovery_read,
                    metadata=extended_metadata
                )
        
        # Fallback to legacy single file approach
        elif filename and file_content:
            temp_dir = PathLib("tmp")
            temp_dir.mkdir(exist_ok=True)
            
            # Create private file with original filename
            private_file_path = temp_dir / filename
            private_file_path.write_text(file_content)
            
            # Create mock file with original filename (add _mock before extension)
            name_parts = filename.rsplit('.', 1)
            if len(name_parts) == 2:
                mock_filename_legacy = f"{name_parts[0]}_mock.{name_parts[1]}"
            else:
                mock_filename_legacy = f"{filename}_mock"
            mock_file_path = temp_dir / mock_filename_legacy
            
            # Create truncated mock content
            mock_content = file_content[:200] + "..." if len(file_content) > 200 else file_content
            mock_file_path.write_text(f"[DEMO DATA] {mock_content}")
            
            # Create the object using file paths to preserve filenames
            new_object = syobj(
                name=name,
                private_file=str(private_file_path),
                mock_file=str(mock_file_path),
                mock_read=mock_read,
                mock_write=mock_write,
                private_read=private_read,
                private_write=private_write,
                discovery_read=discovery_read,
                metadata=extended_metadata
            )
        else:
            # Create the object using content (original behavior)
            new_object = syobj(
                name=name,
                private_contents=file_content or f"Content for {name}",
                mock_contents=f"[DEMO] Mock content for {name}",
                mock_read=mock_read,
                mock_write=mock_write,
                private_read=private_read,
                private_write=private_write,
                discovery_read=discovery_read,
                metadata=extended_metadata
            )
        
        # Refresh the collection to pick up the new object from filesystem
        objects.refresh()
        
        # Handle CleanSyftObject
        if hasattr(new_object, 'get_urls'):
            # This is a CleanSyftObject
            urls = new_object.get_urls()
            return {
                "success": True,
                "message": "Object created successfully",
                "object": {
                    "uid": new_object.get_uid(),
                    "name": new_object.get_name(),
                    "description": new_object.get_description(),
                    "email": user_email,
                    "created_at": new_object.get_created_at().isoformat() if new_object.get_created_at() else None,
                    "private_url": urls['private'],
                    "mock_url": urls['mock'],
                    "syftobject_url": urls['syftobject'],
                },
                "timestamp": datetime.now()
            }
        else:
            # This is a raw SyftObject
            return {
                "success": True,
                "message": "Object created successfully",
                "object": {
                    "uid": str(new_object.uid),
                    "name": new_object.name,
                    "description": new_object.description,
                    "email": user_email,
                    "created_at": new_object.created_at.isoformat() if new_object.created_at else None,
                    "private_url": new_object.private_url,
                    "mock_url": new_object.mock_url,
                    "syftobject_url": new_object.syftobject,
                },
                "timestamp": datetime.now()
            }
    
    except Exception as e:
        logger.error(f"Error creating object: {e}")
        raise HTTPException(status_code=500, detail=f"Error creating object: {str(e)}")

@app.get("/api/objects/refresh")
async def refresh_objects() -> Dict[str, Any]:
    """Refresh the objects collection."""
    if objects is None:
        raise HTTPException(status_code=503, detail="Syft objects not available")
    
    try:
        objects.refresh()
        count = len(objects)
        return {
            "message": "Objects collection refreshed",
            "count": count,
            "timestamp": datetime.now()
        }
    except Exception as e:
        logger.error(f"Error refreshing objects: {e}")
        raise HTTPException(status_code=500, detail=f"Error refreshing objects: {str(e)}")

@app.post("/api/syftbox/reinstall")
async def reinstall_syftbox_app() -> Dict[str, Any]:
    """Reinstall syft-objects app in SyftBox by removing and re-cloning."""
    try:
        # Import the reinstall function
        from syft_objects.auto_install import reinstall_syftbox_app
        
        logger.info("Starting SyftBox app reinstallation")
        
        # Call the reinstall function
        success = reinstall_syftbox_app(silent=False)
        
        if success:
            logger.info("SyftBox app reinstallation completed successfully")
            return {
                "success": True,
                "message": "Syft-objects app reinstalled successfully",
                "timestamp": datetime.now()
            }
        else:
            logger.error("SyftBox app reinstallation failed")
            return {
                "success": False,
                "message": "Failed to reinstall syft-objects app",
                "timestamp": datetime.now()
            }
    
    except Exception as e:
        logger.error(f"Error during SyftBox app reinstallation: {e}")
        raise HTTPException(
            status_code=500, 
            detail=f"Error reinstalling SyftBox app: {str(e)}"
        )

@app.get("/api/objects/{object_uid}")
async def get_object_details(object_uid: str) -> Dict[str, Any]:
    """Get detailed information about a specific object."""
    if objects is None:
        raise HTTPException(status_code=503, detail="Syft objects not available")
    
    try:
        # Find the object by UID
        target_obj = None
        for obj in objects:
            obj_uid = obj.get_uid() if hasattr(obj, 'get_uid') else str(obj.uid)
            if obj_uid == object_uid:
                target_obj = obj
                break
        
        if not target_obj:
            raise HTTPException(status_code=404, detail="Object not found")
        
        # Handle CleanSyftObject
        if hasattr(target_obj, 'get_urls'):
            # This is a CleanSyftObject
            urls = target_obj.get_urls()
            perms = target_obj.get_permissions()
            
            # Get file previews (skip for CleanSyftObject)
            private_preview = ""
            mock_preview = ""
            
            # Extract email from private URL
            email = "unknown@example.com"
            try:
                if urls['private'].startswith("syft://"):
                    parts = urls['private'].split("/")
                    if len(parts) >= 3:
                        email = parts[2]
            except:
                pass
            
            return {
                "uid": target_obj.get_uid(),
                "name": target_obj.get_name() or "Unnamed Object",
                "description": target_obj.get_description() or "",
                "email": email,
                "private_url": urls['private'],
                "mock_url": urls['mock'],
                "syftobject_url": urls['syftobject'],
                "created_at": target_obj.get_created_at().isoformat() if target_obj.get_created_at() else None,
                "updated_at": target_obj.get_updated_at().isoformat() if target_obj.get_updated_at() else None,
                "permissions": {
                    "syftobject": perms['syftobject']['read'],
                    "mock_read": perms['mock']['read'],
                    "mock_write": perms['mock']['write'],
                    "private_read": perms['private']['read'],
                    "private_write": perms['private']['write'],
                },
                "metadata": target_obj.get_metadata(),
                "previews": {
                    "private": private_preview,
                    "mock": mock_preview
                }
            }
        else:
            # This is a raw SyftObject
            # Get file previews
            private_preview = ""
            mock_preview = ""
            
            try:
                private_path = target_obj.private_path
                if private_path:
                    private_preview = target_obj._get_file_preview(private_path, max_chars=2000)
            except Exception as e:
                private_preview = f"Error reading private file: {str(e)}"
            
            try:
                mock_path = target_obj.mock_path
                if mock_path:
                    mock_preview = target_obj._get_file_preview(mock_path, max_chars=2000)
            except Exception as e:
                mock_preview = f"Error reading mock file: {str(e)}"
            
            # Extract email from private URL
            email = "unknown@example.com"
            try:
                # Handle both CleanSyftObject and raw SyftObject
                if hasattr(target_obj, 'private') and hasattr(target_obj.private, 'get_url'):
                    private_url = target_obj.private.get_url()
                else:
                    raw_obj = target_obj._obj if hasattr(target_obj, '_obj') else target_obj
                    private_url = raw_obj.private_url
                
                if private_url.startswith("syft://"):
                    parts = private_url.split("/")
                    if len(parts) >= 3:
                        email = parts[2]
            except:
                pass
            
            return {
                "uid": str(target_obj.uid),
                "name": target_obj.name or "Unnamed Object",
                "description": target_obj.description or "",
                "email": email,
                "private_url": target_obj.private_url,
                "mock_url": target_obj.mock_url,
                "syftobject_url": target_obj.syftobject,
                "created_at": target_obj.created_at.isoformat() if target_obj.created_at else None,
                "updated_at": target_obj.updated_at.isoformat() if target_obj.updated_at else None,
                "permissions": {
                    "syftobject": target_obj.syftobject_permissions,
                    "mock_read": target_obj.mock_permissions,
                    "mock_write": target_obj.mock_write_permissions,
                    "private_read": target_obj.private_permissions,
                    "private_write": target_obj.private_write_permissions,
                },
                "metadata": target_obj.metadata,
            "file_paths": {
                "private": target_obj.private_path,
                "mock": target_obj.mock_path,
                "syftobject": target_obj.syftobject_path,
            },
            "file_previews": {
                "private": private_preview,
                "mock": mock_preview,
            },
            "file_exists": {
                "private": target_obj._check_file_exists(target_obj.private_url),
                "mock": target_obj._check_file_exists(target_obj.mock_url),
            }
        }
    
    except HTTPException:
        raise
    except Exception as e:
        logger.error(f"Error getting object details: {e}")
        raise HTTPException(status_code=500, detail=f"Error retrieving object details: {str(e)}")

@app.get("/api/metadata/emails")
async def get_unique_emails() -> Dict[str, Any]:
    """Get list of unique email addresses."""
    if objects is None:
        raise HTTPException(status_code=503, detail="Syft objects not available")
    
    try:
        emails = objects.list_unique_emails()
        return {
            "emails": emails,
            "count": len(emails)
        }
    except Exception as e:
        logger.error(f"Error getting unique emails: {e}")
        raise HTTPException(status_code=500, detail=f"Error retrieving emails: {str(e)}")

@app.get("/api/metadata/names")
async def get_unique_names() -> Dict[str, Any]:
    """Get list of unique object names."""
    if objects is None:
        raise HTTPException(status_code=503, detail="Syft objects not available")
    
    try:
        names = objects.list_unique_names()
        return {
            "names": names,
            "count": len(names)
        }
    except Exception as e:
        logger.error(f"Error getting unique names: {e}")
        raise HTTPException(status_code=500, detail=f"Error retrieving names: {str(e)}")

@app.get("/api/file")
async def get_file_content(syft_url: str) -> PlainTextResponse:
    """Serve file content from syft:// URLs."""
    if objects is None:
        raise HTTPException(status_code=503, detail="Syft objects not available")
    
    try:
        # Convert syft:// URL to local file path
        if not syft_url.startswith("syft://"):
            raise HTTPException(status_code=400, detail="Invalid syft:// URL")
        
        # Find the object that has this URL
        target_obj = None
        is_private = False
        is_mock = False
        
        for obj in objects:
            # Handle both CleanSyftObject and raw SyftObject
            raw_obj = obj._obj if hasattr(obj, '_obj') else obj
            if raw_obj.private_url == syft_url:
                target_obj = obj
                is_private = True
                break
            elif raw_obj.mock_url == syft_url:
                target_obj = obj
                is_mock = True
                break
        
        if not target_obj:
            raise HTTPException(status_code=404, detail="File not found")
        
        # Get the file path
        if is_private:
            if hasattr(target_obj, 'private') and hasattr(target_obj.private, 'get_path'):
                file_path = target_obj.private.get_path()
            else:
                raw_obj = target_obj._obj if hasattr(target_obj, '_obj') else target_obj
                file_path = raw_obj.private_path
        elif is_mock:
            if hasattr(target_obj, 'mock') and hasattr(target_obj.mock, 'get_path'):
                file_path = target_obj.mock.get_path()
            else:
                raw_obj = target_obj._obj if hasattr(target_obj, '_obj') else target_obj
                file_path = raw_obj.mock_path
        else:
            raise HTTPException(status_code=400, detail="Invalid file type")
        
        # Check if file exists
        if not file_path or not PathLib(file_path).exists():
            raise HTTPException(status_code=404, detail="File not found on disk")
        
        # Read and return file content
        try:
            with open(file_path, 'r', encoding='utf-8') as f:
                content = f.read()
        except UnicodeDecodeError:
            # Try reading as binary if UTF-8 fails
            with open(file_path, 'rb') as f:
                content = f.read().decode('utf-8', errors='replace')
        
        return PlainTextResponse(content=content)
    
    except HTTPException:
        raise
    except Exception as e:
        logger.error(f"Error serving file {syft_url}: {e}")
        raise HTTPException(status_code=500, detail=f"Error reading file: {str(e)}")

@app.put("/api/objects/{object_uid}/file/{file_type}")
async def save_file_content(
    object_uid: str,
    file_type: str,
    request: Request
) -> Dict[str, Any]:
    """Save file content for a syft object."""
    if objects is None:
        raise HTTPException(status_code=503, detail="Syft objects not available")
    
    if file_type not in ['private', 'mock']:
        raise HTTPException(status_code=400, detail="Invalid file type. Must be 'private' or 'mock'")
    
    try:
        # Get the file content from request body
        content = await request.body()
        content_str = content.decode('utf-8')
        
        # Find the object by UID
        target_obj = None
        for obj in objects:
            # Handle both CleanSyftObject and raw SyftObject
            obj_uid = obj.get_uid() if hasattr(obj, 'get_uid') else str(obj.uid)
            if obj_uid == object_uid:
                target_obj = obj
                break
        
        if not target_obj:
            raise HTTPException(status_code=404, detail="Object not found")
        
        # Get the raw object if this is a CleanSyftObject
        raw_obj = target_obj._obj if hasattr(target_obj, '_obj') else target_obj
        
        # Check write permissions for the file type
        try:
            from syft_objects.client import get_syftbox_client
            client = get_syftbox_client()
            user_email = client.email if client and hasattr(client, 'email') else None
            
            if not user_email:
                raise HTTPException(status_code=403, detail="User authentication required")
            
            # Check write permissions based on file type
            has_permission = False
            if file_type == 'private':
                write_perms = raw_obj.private_write_permissions if hasattr(raw_obj, 'private_write_permissions') else []
                has_permission = user_email in write_perms
            else:  # mock
                write_perms = raw_obj.mock_write_permissions if hasattr(raw_obj, 'mock_write_permissions') else []
                has_permission = user_email in write_perms
            
            if not has_permission:
                owner_email = raw_obj.get_owner_email() if hasattr(raw_obj, 'get_owner_email') else 'unknown'
                logger.warning(f"User {user_email} attempted to write {file_type} file for object {object_uid} - DENIED")
                raise HTTPException(
                    status_code=403,
                    detail=f"Permission denied. You don't have write access to the {file_type} file."
                )
            
            logger.info(f"User {user_email} authorized to write {file_type} file for object {object_uid}")
        except HTTPException:
            raise
        except Exception as e:
            logger.error(f"Error checking write permissions: {e}")
            raise HTTPException(status_code=403, detail="Permission verification failed")
        
        # Get the file path
        if file_type == 'private':
            if hasattr(target_obj, 'private') and hasattr(target_obj.private, 'get_path'):
                file_path = target_obj.private.get_path()
            else:
                raw_obj = target_obj._obj if hasattr(target_obj, '_obj') else target_obj
                file_path = raw_obj.private_path
        else:  # mock
            if hasattr(target_obj, 'mock') and hasattr(target_obj.mock, 'get_path'):
                file_path = target_obj.mock.get_path()
            else:
                raw_obj = target_obj._obj if hasattr(target_obj, '_obj') else target_obj
                file_path = raw_obj.mock_path
        
        if not file_path:
            raise HTTPException(status_code=400, detail=f"No {file_type} file path found for this object")
        
        # Ensure the directory exists
        PathLib(file_path).parent.mkdir(parents=True, exist_ok=True)
        
        # Write the content to the file
        with open(file_path, 'w', encoding='utf-8') as f:
            f.write(content_str)
        
        # Refresh the objects collection to reflect any changes
        objects.refresh()
        
        return {
            "message": f"File {file_type} saved successfully",
            "object_uid": object_uid,
            "file_type": file_type,
            "file_path": str(file_path),
            "content_length": len(content_str),
            "timestamp": datetime.now()
        }
    
    except HTTPException:
        raise
    except Exception as e:
        logger.error(f"Error saving {file_type} file for object {object_uid}: {e}")
        raise HTTPException(status_code=500, detail=f"Error saving file: {str(e)}")

@app.put("/api/objects/{object_uid}/permissions")
async def update_object_permissions(
    object_uid: str,
    permissions: Dict[str, List[str]] = Body(...)
) -> Dict[str, Any]:
    """Update permissions for a syft object."""
    if objects is None:
        raise HTTPException(status_code=503, detail="Syft objects not available")
    
    try:
        # Find the object by UID
        target_obj = None
        for obj in objects:
            # Handle both CleanSyftObject and raw SyftObject
            obj_uid = obj.get_uid() if hasattr(obj, 'get_uid') else str(obj.uid)
            if obj_uid == object_uid:
                target_obj = obj
                break
        
        if not target_obj:
            raise HTTPException(status_code=404, detail="Object not found")
        
        # Get the raw object if this is a CleanSyftObject
        raw_obj = target_obj._obj if hasattr(target_obj, '_obj') else target_obj
        
        # Check if user has permission to update permissions (must be owner)
        try:
            from syft_objects.client import get_syftbox_client
            client = get_syftbox_client()
            user_email = client.email if client and hasattr(client, 'email') else None
            
            owner_email = raw_obj.get_owner_email() if hasattr(raw_obj, 'get_owner_email') else 'unknown'
            
            if user_email != owner_email:
                logger.warning(f"User {user_email or 'unknown'} attempted to update permissions for object {object_uid} owned by {owner_email} - DENIED")
                raise HTTPException(
                    status_code=403,
                    detail=f"Permission denied. Only the owner ({owner_email}) can update permissions."
                )
        except HTTPException:
            raise
        except Exception as e:
            logger.error(f"Error checking permissions: {e}")
            # If we can't verify permissions, deny by default
            raise HTTPException(status_code=403, detail="Permission verification failed")
        
        # Log the current and new permissions for debugging
        logger.info(f"Updating permissions for object {object_uid}")
        logger.info(f"Current permissions: {target_obj.__dict__}")
        logger.info(f"New permissions: {permissions}")
        
        # Update the object's permissions
        updated_fields = []
        if 'private_read' in permissions:
            if hasattr(target_obj, '_obj'):
                target_obj._obj.private_permissions = permissions['private_read']
            else:
                target_obj.private_permissions = permissions['private_read']
            updated_fields.append('private_read')
        if 'private_write' in permissions:
            if hasattr(target_obj, '_obj'):
                target_obj._obj.private_write_permissions = permissions['private_write']
            else:
                target_obj.private_write_permissions = permissions['private_write']
            updated_fields.append('private_write')
        if 'mock_read' in permissions:
            if hasattr(target_obj, '_obj'):
                target_obj._obj.mock_permissions = permissions['mock_read']
            else:
                target_obj.mock_permissions = permissions['mock_read']
            updated_fields.append('mock_read')
        if 'mock_write' in permissions:
            if hasattr(target_obj, '_obj'):
                target_obj._obj.mock_write_permissions = permissions['mock_write']
            else:
                target_obj.mock_write_permissions = permissions['mock_write']
            updated_fields.append('mock_write')
        if 'syftobject' in permissions:
            if hasattr(target_obj, '_obj'):
                target_obj._obj.syftobject_permissions = permissions['syftobject']
            else:
                target_obj.syftobject_permissions = permissions['syftobject']
            updated_fields.append('syftobject')
        
        logger.info(f"Updated fields: {updated_fields}")
        logger.info(f"Updated object permissions: {target_obj.__dict__}")
        
        # Update the updated_at timestamp
        if hasattr(target_obj, '_obj'):
            target_obj._obj.updated_at = datetime.now()
        else:
            target_obj.updated_at = datetime.now()
        
        # Save the object to its .syftobject.yaml file
        try:
<<<<<<< HEAD
            if hasattr(target_obj, 'private') and target_obj.syftobject_path:
                target_obj.private.save(create_syftbox_permissions=True)
                logger.info(f"Object saved to {target_obj.syftobject_path} using .private.save() method")
            elif hasattr(target_obj, 'private') and hasattr(target_obj, 'syftobject'):
                # Try to derive the local path from the syft:// URL
                local_path = target_obj._get_local_file_path(target_obj.syftobject)
                if local_path:
                    target_obj.private.save(local_path, create_syftbox_permissions=True)
                    logger.info(f"Object saved to {local_path} using .private.save() method")
                else:
                    logger.warning("Could not determine local path for syftobject file")
=======
            if hasattr(target_obj, 'private') and hasattr(target_obj.private, 'save'):
                # CleanSyftObject with save method
                target_obj.private.save(create_syftbox_permissions=True)
                logger.info(f"Object saved using .private.save() method")
>>>>>>> 8f73df12
            else:
                # Raw SyftObject
                raw_obj = target_obj._obj if hasattr(target_obj, '_obj') else target_obj
                if hasattr(raw_obj, 'save_yaml'):
                    if hasattr(raw_obj, 'syftobject_path') and raw_obj.syftobject_path:
                        raw_obj.save_yaml(raw_obj.syftobject_path, create_syftbox_permissions=True)
                        logger.info(f"Object saved to {raw_obj.syftobject_path} using save_yaml method")
                    else:
                        logger.warning("Could not determine local path for syftobject file")
                else:
                    logger.warning("Object does not have save_yaml method")
        except Exception as save_error:
            logger.error(f"Error saving object to yaml: {save_error}")
            raise HTTPException(status_code=500, detail=f"Error saving permissions: {save_error}")
        
        # Refresh the collection to reflect changes
        objects.refresh()
        logger.info("Objects collection refreshed")
        
        return {
            "message": f"Permissions updated successfully for object {object_uid}",
            "object_uid": object_uid,
            "updated_permissions": permissions,
            "timestamp": datetime.now()
        }
    
    except HTTPException:
        raise
    except Exception as e:
        logger.error(f"Error updating permissions for object {object_uid}: {e}")
        raise HTTPException(status_code=500, detail=f"Error updating permissions: {str(e)}")

@app.delete("/api/objects/{object_uid}")
async def delete_object(object_uid: str, user_email: str = None) -> Dict[str, Any]:
    """Delete a syft object by UID."""
    if objects is None:
        raise HTTPException(status_code=503, detail="Syft objects not available")
    
    try:
        # Find the object by UID
        target_obj = None
        for obj in objects:
            # Handle both CleanSyftObject and raw SyftObject
            obj_uid = obj.get_uid() if hasattr(obj, 'get_uid') else str(obj.uid)
            if obj_uid == object_uid:
                target_obj = obj
                break
        
        if not target_obj:
            raise HTTPException(status_code=404, detail="Object not found")
        
        # Get the raw object if this is a CleanSyftObject
        raw_obj = target_obj._obj if hasattr(target_obj, '_obj') else target_obj
        
<<<<<<< HEAD
        # Check permissions using the object's _can_delete method
        if hasattr(raw_obj, '_can_delete'):
=======
        # Check permissions using the object's can_delete method
        if hasattr(raw_obj, 'can_delete'):
>>>>>>> 8f73df12
            # Get current user email if not provided
            if not user_email:
                try:
                    from syft_objects.client import get_syftbox_client
                    client = get_syftbox_client()
                    if client and hasattr(client, 'email'):
                        user_email = client.email
                except:
                    pass
            
<<<<<<< HEAD
            if not raw_obj._can_delete(user_email):
=======
            if not raw_obj.can_delete(user_email):
>>>>>>> 8f73df12
                owner_email = raw_obj.get_owner_email() if hasattr(raw_obj, 'get_owner_email') else 'unknown'
                logger.warning(f"User {user_email or 'unknown'} attempted to delete object {object_uid} owned by {owner_email} - DENIED")
                raise HTTPException(
                    status_code=403, 
                    detail=f"Permission denied. Only the owner ({owner_email}) can delete this object."
                )
            else:
                logger.info(f"User {user_email} authorized to delete object {object_uid}")
        
        # Generic deletion logic for both file and folder objects
        deleted_files = []
        
        # Check if this is a folder-type object
<<<<<<< HEAD
        is_folder = getattr(target_obj, '_is_folder', False) or getattr(target_obj, 'object_type', '') == 'folder'
=======
        raw_obj = target_obj._obj if hasattr(target_obj, '_obj') else target_obj
        is_folder = getattr(raw_obj, '_is_folder', False) or getattr(raw_obj, 'object_type', '') == 'folder'
>>>>>>> 8f73df12
        
        if is_folder:
            # For folder objects, delete the entire directory structure
            try:
                # Try to get folder path from syftobject_path first (most reliable)
                folder_path = None
<<<<<<< HEAD
                if target_obj.syftobject_path:
                    syftobject_path = PathLib(target_obj.syftobject_path)
=======
                syftobject_path_val = None
                if hasattr(target_obj, 'syftobject_config') and hasattr(target_obj.syftobject_config, 'get_path'):
                    syftobject_path_val = target_obj.syftobject_config.get_path()
                elif hasattr(raw_obj, 'syftobject_path'):
                    syftobject_path_val = raw_obj.syftobject_path
                
                if syftobject_path_val:
                    syftobject_path = PathLib(syftobject_path_val)
>>>>>>> 8f73df12
                    if syftobject_path.exists():
                        folder_path = syftobject_path.parent
                        logger.info(f"Found folder path via syftobject_path: {folder_path}")
                
                # For syft-queue jobs, search across all status directories
<<<<<<< HEAD
                if not folder_path and hasattr(target_obj, 'metadata') and target_obj.metadata and target_obj.metadata.get('type') == 'SyftBox Job':
                    job_uid = str(target_obj.uid)
=======
                metadata = target_obj.get_metadata() if hasattr(target_obj, 'get_metadata') else getattr(raw_obj, 'metadata', {})
                if not folder_path and metadata and metadata.get('type') == 'SyftBox Job':
                    job_uid = target_obj.get_uid() if hasattr(target_obj, 'get_uid') else str(raw_obj.uid)
>>>>>>> 8f73df12
                    
                    # Common syft-queue base paths
                    potential_bases = [
                        PathLib.home() / "SyftBox" / "datasites",
                        PathLib("/tmp"),  # fallback
                    ]
                    
                    for base in potential_bases:
                        if base.exists():
                            # Search for job directories with this UID across all status folders
                            for queue_dir in base.rglob("**/syft-queues"):
                                for status_dir in ["inbox", "running", "completed", "failed"]:
                                    status_path = queue_dir / f"*_queue" / "jobs" / status_dir
                                    for job_dir in status_path.parent.glob(f"jobs/{status_dir}/*"):
                                        if job_dir.is_dir() and job_uid in job_dir.name:
                                            folder_path = job_dir
                                            logger.info(f"Found syft-queue job folder: {folder_path}")
                                            break
                                    if folder_path:
                                        break
                                if folder_path:
                                    break
                        if folder_path:
                            break
                
                # Strategy 3: Check folder paths in metadata with validation
<<<<<<< HEAD
                if not folder_path and hasattr(target_obj, 'metadata') and target_obj.metadata:
                    folder_paths = target_obj.metadata.get('_folder_paths', {})
=======
                if not folder_path and metadata:
                    folder_paths = metadata.get('_folder_paths', {})
>>>>>>> 8f73df12
                    if 'private' in folder_paths:
                        metadata_path = PathLib(folder_paths['private'])
                        logger.info(f"Found folder path via metadata: {metadata_path}")
                        
                        # Check if the metadata path actually exists
                        if metadata_path.exists() and metadata_path.is_dir():
                            folder_path = metadata_path
                            logger.info(f"Metadata path exists and is valid")
                        else:
                            logger.warning(f"Metadata path doesn't exist: {metadata_path}")
                            logger.info(f"Checking if job moved to different status folder...")
                            
                            # The metadata path is stale - search for the job in current location
                            job_uid = str(target_obj.uid)
                            potential_bases = [
                                PathLib.home() / "SyftBox" / "datasites",
                                PathLib("/tmp"),  # fallback
                            ]
                            
                            for base in potential_bases:
                                if base.exists():
                                    # Search for job directories with this UID across all status folders
                                    for queue_dir in base.rglob("**/syft-queues"):
                                        for status_dir in ["running", "completed", "failed", "inbox"]:  # prioritize current status
                                            for job_dir in queue_dir.rglob(f"*/jobs/{status_dir}/*{job_uid}*"):
                                                if job_dir.is_dir():
                                                    folder_path = job_dir
                                                    logger.info(f"Found job in {status_dir} folder: {folder_path}")
                                                    break
                                            if folder_path:
                                                break
                                        if folder_path:
                                            break
                                if folder_path:
                                    break
                
                # Fallback to private_path if it's a directory
                if not folder_path and target_obj.private_path:
                    private_path = PathLib(target_obj.private_path)
                    if private_path.exists() and private_path.is_dir():
                        folder_path = private_path
                        logger.info(f"Found folder path via private_path: {folder_path}")
                
                if folder_path and folder_path.exists() and folder_path.is_dir():
                    import shutil
                    shutil.rmtree(str(folder_path))
                    deleted_files.append("folder_directory")
                    logger.info(f"Deleted folder directory: {folder_path}")
                else:
                    # If we can't find the folder path, fall back to individual file deletion
                    logger.warning(f"Could not determine folder path for {object_uid}, falling back to individual file deletion")
                    logger.warning(f"   private_path: {target_obj.private_path}")
                    logger.warning(f"   syftobject_path: {target_obj.syftobject_path}")
                    logger.warning(f"   metadata: {getattr(target_obj, 'metadata', {})}")
                    if folder_path:
                        logger.warning(f"   folder_path found but invalid: {folder_path}")
                        logger.warning(f"   exists: {folder_path.exists()}")
                        logger.warning(f"   is_dir: {folder_path.is_dir() if folder_path.exists() else 'N/A'}")
                    is_folder = False
            except Exception as e:
                logger.warning(f"Failed to delete folder directory: {e}")
                # Fall back to individual file deletion
                is_folder = False
        
        # Delete individual files (for non-folder objects or fallback)
        if not is_folder:
            # Delete private file if it exists
            if target_obj.private_path and PathLib(target_obj.private_path).exists():
                try:
                    private_path = PathLib(target_obj.private_path)
                    if private_path.is_file():
                        private_path.unlink()
                        deleted_files.append("private")
                    elif private_path.is_dir():
                        import shutil
                        shutil.rmtree(str(private_path))
                        deleted_files.append("private_directory")
                except Exception as e:
                    logger.warning(f"Failed to delete private file/directory: {e}")
            
            # Delete mock file if it exists
            if target_obj.mock_path and PathLib(target_obj.mock_path).exists():
                try:
                    mock_path = PathLib(target_obj.mock_path)
                    if mock_path.is_file():
                        mock_path.unlink()
                        deleted_files.append("mock")
                    elif mock_path.is_dir():
                        import shutil
                        shutil.rmtree(str(mock_path))
                        deleted_files.append("mock_directory")
                except Exception as e:
                    logger.warning(f"Failed to delete mock file/directory: {e}")
            
            # Delete syftobject file if it exists
            if target_obj.syftobject_path and PathLib(target_obj.syftobject_path).exists():
                try:
                    PathLib(target_obj.syftobject_path).unlink()
                    deleted_files.append("syftobject")
                except Exception as e:
                    logger.warning(f"Failed to delete syftobject file: {e}")
        
        # Refresh the objects collection to reflect the deletion
        objects.refresh()
        
        object_type = "folder" if is_folder else "file"
        return {
            "message": f"Syft object {object_uid} deleted successfully",
            "deleted_files": deleted_files,
            "object_type": object_type,
            "timestamp": datetime.now()
        }
    
    except HTTPException:
        raise
    except Exception as e:
        logger.error(f"Error deleting object {object_uid}: {e}")
        raise HTTPException(status_code=500, detail=f"Error deleting object: {str(e)}")

# Filesystem Editor endpoints
<<<<<<< HEAD
fs_manager = FileSystemManager(os.path.expanduser("~"))

@app.get("/editor")
async def editor(path: str = None):
    """Serve the file editor interface."""
    return HTMLResponse(generate_editor_html(path))

@app.get("/api/filesystem/list")
async def list_directory(
    path: str = Query(...),
    user_email: str = Query(None)
):
    """List directory contents with permission checks."""
    if not user_email:
        raise HTTPException(status_code=400, detail="user_email is required")
    return fs_manager.list_directory(path, user_email)

@app.get("/api/filesystem/read")
async def read_file(
    path: str = Query(...),
    user_email: str = Query(None)
):
    """Read file contents with permission checks."""
    if not user_email:
        raise HTTPException(status_code=400, detail="user_email is required")
    content = fs_manager.read_file(path, user_email)
    return {"content": content}
=======
filesystem_manager = FileSystemManager()

@app.get("/editor", response_class=HTMLResponse)
async def editor_page(path: Optional[str] = Query(None)):
    """Serve the filesystem editor HTML page."""
    initial_path = path if path else str(PathLib.home())
    return HTMLResponse(content=generate_editor_html(initial_path))

@app.get("/api/filesystem/list")
async def list_directory(path: str = Query(...)):
    """List directory contents."""
    return filesystem_manager.list_directory(path)

@app.get("/api/filesystem/read")
async def read_file(path: str = Query(...)):
    """Read file contents."""
    return filesystem_manager.read_file(path)
>>>>>>> 8f73df12

@app.post("/api/filesystem/write")
async def write_file(
    path: str = Body(...),
    content: str = Body(...),
<<<<<<< HEAD
    user_email: str = Body(None)
):
    """Write file contents with permission checks."""
    if not user_email:
        raise HTTPException(status_code=400, detail="user_email is required")
    fs_manager.write_file(path, content, user_email)
    return {"message": "File saved successfully"}

@app.delete("/api/filesystem/delete")
async def delete_item(
    path: str = Query(...),
    user_email: str = Query(None)
):
    """Delete file with permission checks."""
    if not user_email:
        raise HTTPException(status_code=400, detail="user_email is required")
    fs_manager.delete_file(path, user_email)
    return {"message": "File deleted successfully"}
=======
    create_dirs: bool = Body(False)
):
    """Write content to a file."""
    return filesystem_manager.write_file(path, content, create_dirs)

@app.post("/api/filesystem/create-directory")
async def create_directory(path: str = Body(...)):
    """Create a new directory."""
    return filesystem_manager.create_directory(path)

@app.delete("/api/filesystem/delete")
async def delete_item(path: str = Query(...), recursive: bool = Query(False)):
    """Delete a file or directory."""
    return filesystem_manager.delete_item(path, recursive)
>>>>>>> 8f73df12

# Widget endpoints to match original server exactly
@app.get("/widget")
async def widget_redirect():
    """Redirect /widget to /widget/ to match original server behavior."""
    from fastapi.responses import RedirectResponse
    return RedirectResponse(url="/widget/", status_code=307)

@app.get("/widget/")
async def widget_page():
    """Serve the Next.js widget page."""
    widget_file = PathLib(__file__).parent.parent / "frontend" / "widget" / "index.html"
    if widget_file.exists():
        return FileResponse(widget_file, media_type="text/html")
    else:
        raise HTTPException(status_code=404, detail="Widget page not found")

# Serve the main page explicitly to match original server
@app.get("/", response_class=HTMLResponse)
async def root():
    """Serve the main Next.js page."""
    main_file = PathLib(__file__).parent.parent / "frontend" / "index.html"
    if main_file.exists():
        return FileResponse(main_file, media_type="text/html")
    else:
        return HTMLResponse(content="""
        <!DOCTYPE html>
        <html>
        <head><title>Syft Objects UI</title></head>
        <body>
            <h1>Syft Objects UI</h1>
            <p>Frontend not built yet. Please run the build process.</p>
            <p>API available at <a href="/docs">/docs</a></p>
        </body>
        </html>
        """)

# Add favicon handler
@app.get("/favicon.ico")
async def favicon():
    """Serve favicon."""
    favicon_path = os.path.join(os.path.dirname(__file__), "static", "favicon.ico")
    if os.path.exists(favicon_path):
        return FileResponse(favicon_path)
    return PlainTextResponse("")  # Return empty response if favicon doesn't exist

if __name__ == "__main__":
    import uvicorn
    port = int(os.getenv("SYFTBOX_ASSIGNED_PORT", 8004))
    uvicorn.run(app, host="0.0.0.0", port=port) <|MERGE_RESOLUTION|>--- conflicted
+++ resolved
@@ -42,7 +42,13 @@
 # Add CORS middleware for development
 app.add_middleware(
     CORSMiddleware,
-    allow_origins=["*"],  # Allow all origins while debugging
+    allow_origins=[
+        "http://localhost:3000",
+        "http://127.0.0.1:3000",
+        "http://localhost:*",
+        "http://127.0.0.1:*"
+    ],
+    allow_origin_regex=r"http://(localhost|127\.0\.0\.1):\d+",
     allow_credentials=True,
     allow_methods=["*"],
     allow_headers=["*"],
@@ -99,12 +105,30 @@
     }
 
 @app.get("/api/client-info")
-async def get_client_info(request: Request):
-    """Get client information including user email."""
-    # Temporarily allow all operations while debugging
+async def get_client_info() -> Dict[str, Any]:
+    """Get SyftBox client information for form defaults."""
+    user_email = "admin@example.com"  # fallback
+    
+    if SYFTBOX_AVAILABLE:
+        try:
+            client = get_syftbox_client()
+            if client:
+                user_email = getattr(client, 'email', 'admin@example.com')
+        except Exception:
+            pass
+    
     return {
-        "user_email": "*",  # Wildcard user that should have all permissions
-        "permissions": ["read", "write", "admin"]
+        "user_email": user_email,
+        "defaults": {
+            "admin_email": user_email,
+            "permissions": {
+                "private_read": user_email,
+                "private_write": user_email,
+                "mock_read": "public",
+                "mock_write": user_email,
+                "syftobject": "public"
+            }
+        }
     }
 
 @app.get("/api/objects")
@@ -133,11 +157,7 @@
         # Convert to list and sort by creation date (oldest first for proper indexing)
         all_objects = collection.to_list()
         # Sort by created_at (oldest first) so index 0/1 represents the oldest object
-<<<<<<< HEAD
-        all_objects.sort(key=lambda x: x.created_at or datetime.min, reverse=False)
-=======
         all_objects.sort(key=lambda x: (x.get_created_at() if hasattr(x, 'get_created_at') else x.created_at) or datetime.min, reverse=False)
->>>>>>> 8f73df12
         total_count = len(all_objects)
         
         # Apply pagination
@@ -965,24 +985,10 @@
         
         # Save the object to its .syftobject.yaml file
         try:
-<<<<<<< HEAD
-            if hasattr(target_obj, 'private') and target_obj.syftobject_path:
-                target_obj.private.save(create_syftbox_permissions=True)
-                logger.info(f"Object saved to {target_obj.syftobject_path} using .private.save() method")
-            elif hasattr(target_obj, 'private') and hasattr(target_obj, 'syftobject'):
-                # Try to derive the local path from the syft:// URL
-                local_path = target_obj._get_local_file_path(target_obj.syftobject)
-                if local_path:
-                    target_obj.private.save(local_path, create_syftbox_permissions=True)
-                    logger.info(f"Object saved to {local_path} using .private.save() method")
-                else:
-                    logger.warning("Could not determine local path for syftobject file")
-=======
             if hasattr(target_obj, 'private') and hasattr(target_obj.private, 'save'):
                 # CleanSyftObject with save method
                 target_obj.private.save(create_syftbox_permissions=True)
                 logger.info(f"Object saved using .private.save() method")
->>>>>>> 8f73df12
             else:
                 # Raw SyftObject
                 raw_obj = target_obj._obj if hasattr(target_obj, '_obj') else target_obj
@@ -1037,13 +1043,8 @@
         # Get the raw object if this is a CleanSyftObject
         raw_obj = target_obj._obj if hasattr(target_obj, '_obj') else target_obj
         
-<<<<<<< HEAD
-        # Check permissions using the object's _can_delete method
-        if hasattr(raw_obj, '_can_delete'):
-=======
         # Check permissions using the object's can_delete method
         if hasattr(raw_obj, 'can_delete'):
->>>>>>> 8f73df12
             # Get current user email if not provided
             if not user_email:
                 try:
@@ -1054,11 +1055,7 @@
                 except:
                     pass
             
-<<<<<<< HEAD
-            if not raw_obj._can_delete(user_email):
-=======
             if not raw_obj.can_delete(user_email):
->>>>>>> 8f73df12
                 owner_email = raw_obj.get_owner_email() if hasattr(raw_obj, 'get_owner_email') else 'unknown'
                 logger.warning(f"User {user_email or 'unknown'} attempted to delete object {object_uid} owned by {owner_email} - DENIED")
                 raise HTTPException(
@@ -1072,22 +1069,14 @@
         deleted_files = []
         
         # Check if this is a folder-type object
-<<<<<<< HEAD
-        is_folder = getattr(target_obj, '_is_folder', False) or getattr(target_obj, 'object_type', '') == 'folder'
-=======
         raw_obj = target_obj._obj if hasattr(target_obj, '_obj') else target_obj
         is_folder = getattr(raw_obj, '_is_folder', False) or getattr(raw_obj, 'object_type', '') == 'folder'
->>>>>>> 8f73df12
         
         if is_folder:
             # For folder objects, delete the entire directory structure
             try:
                 # Try to get folder path from syftobject_path first (most reliable)
                 folder_path = None
-<<<<<<< HEAD
-                if target_obj.syftobject_path:
-                    syftobject_path = PathLib(target_obj.syftobject_path)
-=======
                 syftobject_path_val = None
                 if hasattr(target_obj, 'syftobject_config') and hasattr(target_obj.syftobject_config, 'get_path'):
                     syftobject_path_val = target_obj.syftobject_config.get_path()
@@ -1096,20 +1085,14 @@
                 
                 if syftobject_path_val:
                     syftobject_path = PathLib(syftobject_path_val)
->>>>>>> 8f73df12
                     if syftobject_path.exists():
                         folder_path = syftobject_path.parent
                         logger.info(f"Found folder path via syftobject_path: {folder_path}")
                 
                 # For syft-queue jobs, search across all status directories
-<<<<<<< HEAD
-                if not folder_path and hasattr(target_obj, 'metadata') and target_obj.metadata and target_obj.metadata.get('type') == 'SyftBox Job':
-                    job_uid = str(target_obj.uid)
-=======
                 metadata = target_obj.get_metadata() if hasattr(target_obj, 'get_metadata') else getattr(raw_obj, 'metadata', {})
                 if not folder_path and metadata and metadata.get('type') == 'SyftBox Job':
                     job_uid = target_obj.get_uid() if hasattr(target_obj, 'get_uid') else str(raw_obj.uid)
->>>>>>> 8f73df12
                     
                     # Common syft-queue base paths
                     potential_bases = [
@@ -1136,13 +1119,8 @@
                             break
                 
                 # Strategy 3: Check folder paths in metadata with validation
-<<<<<<< HEAD
-                if not folder_path and hasattr(target_obj, 'metadata') and target_obj.metadata:
-                    folder_paths = target_obj.metadata.get('_folder_paths', {})
-=======
                 if not folder_path and metadata:
                     folder_paths = metadata.get('_folder_paths', {})
->>>>>>> 8f73df12
                     if 'private' in folder_paths:
                         metadata_path = PathLib(folder_paths['private'])
                         logger.info(f"Found folder path via metadata: {metadata_path}")
@@ -1263,35 +1241,6 @@
         raise HTTPException(status_code=500, detail=f"Error deleting object: {str(e)}")
 
 # Filesystem Editor endpoints
-<<<<<<< HEAD
-fs_manager = FileSystemManager(os.path.expanduser("~"))
-
-@app.get("/editor")
-async def editor(path: str = None):
-    """Serve the file editor interface."""
-    return HTMLResponse(generate_editor_html(path))
-
-@app.get("/api/filesystem/list")
-async def list_directory(
-    path: str = Query(...),
-    user_email: str = Query(None)
-):
-    """List directory contents with permission checks."""
-    if not user_email:
-        raise HTTPException(status_code=400, detail="user_email is required")
-    return fs_manager.list_directory(path, user_email)
-
-@app.get("/api/filesystem/read")
-async def read_file(
-    path: str = Query(...),
-    user_email: str = Query(None)
-):
-    """Read file contents with permission checks."""
-    if not user_email:
-        raise HTTPException(status_code=400, detail="user_email is required")
-    content = fs_manager.read_file(path, user_email)
-    return {"content": content}
-=======
 filesystem_manager = FileSystemManager()
 
 @app.get("/editor", response_class=HTMLResponse)
@@ -1309,32 +1258,11 @@
 async def read_file(path: str = Query(...)):
     """Read file contents."""
     return filesystem_manager.read_file(path)
->>>>>>> 8f73df12
 
 @app.post("/api/filesystem/write")
 async def write_file(
     path: str = Body(...),
     content: str = Body(...),
-<<<<<<< HEAD
-    user_email: str = Body(None)
-):
-    """Write file contents with permission checks."""
-    if not user_email:
-        raise HTTPException(status_code=400, detail="user_email is required")
-    fs_manager.write_file(path, content, user_email)
-    return {"message": "File saved successfully"}
-
-@app.delete("/api/filesystem/delete")
-async def delete_item(
-    path: str = Query(...),
-    user_email: str = Query(None)
-):
-    """Delete file with permission checks."""
-    if not user_email:
-        raise HTTPException(status_code=400, detail="user_email is required")
-    fs_manager.delete_file(path, user_email)
-    return {"message": "File deleted successfully"}
-=======
     create_dirs: bool = Body(False)
 ):
     """Write content to a file."""
@@ -1349,7 +1277,6 @@
 async def delete_item(path: str = Query(...), recursive: bool = Query(False)):
     """Delete a file or directory."""
     return filesystem_manager.delete_item(path, recursive)
->>>>>>> 8f73df12
 
 # Widget endpoints to match original server exactly
 @app.get("/widget")
@@ -1387,15 +1314,6 @@
         </html>
         """)
 
-# Add favicon handler
-@app.get("/favicon.ico")
-async def favicon():
-    """Serve favicon."""
-    favicon_path = os.path.join(os.path.dirname(__file__), "static", "favicon.ico")
-    if os.path.exists(favicon_path):
-        return FileResponse(favicon_path)
-    return PlainTextResponse("")  # Return empty response if favicon doesn't exist
-
 if __name__ == "__main__":
     import uvicorn
     port = int(os.getenv("SYFTBOX_ASSIGNED_PORT", 8004))
