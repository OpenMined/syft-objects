"""
Single Object Viewer - HTML/CSS/JS for displaying and editing a single SyftObject
"""

from typing import Dict, Any
import json
from pathlib import Path


def generate_single_object_viewer_html(target_obj: Any, object_uid: str) -> str:
    """Generate HTML for the single object viewer widget."""
    
    # Extract basic info
    name = target_obj.get_name() if hasattr(target_obj, 'get_name') else target_obj.name
    description = target_obj.get_description() if hasattr(target_obj, 'get_description') else target_obj.description
    
    # Get file paths for editor links
    if hasattr(target_obj, 'mock') and hasattr(target_obj.mock, 'get_path'):
        mock_path = target_obj.mock.get_path()
    elif hasattr(target_obj, 'mock') and hasattr(target_obj.mock, 'path'):
        mock_path = target_obj.mock.path
    else:
        mock_path = getattr(target_obj, 'mock_path', None)
    
    if hasattr(target_obj, 'private') and hasattr(target_obj.private, 'get_path'):
        private_path = target_obj.private.get_path()
    elif hasattr(target_obj, 'private') and hasattr(target_obj.private, 'path'):
        private_path = target_obj.private.path
    else:
        private_path = getattr(target_obj, 'private_path', None)
    
    if hasattr(target_obj, 'syftobject_config') and hasattr(target_obj.syftobject_config, 'get_path'):
        syftobject_path = target_obj.syftobject_config.get_path()
    elif hasattr(target_obj, 'syftobject_config') and hasattr(target_obj.syftobject_config, 'path'):
        syftobject_path = target_obj.syftobject_config.path
    else:
        syftobject_path = getattr(target_obj, 'syftobject_path', None)
    
    # Check if paths point to folders
    mock_is_folder = False
    private_is_folder = False
    
    if mock_path:
        mock_is_folder = Path(mock_path).is_dir() if Path(mock_path).exists() else False
    
    if private_path:
        private_is_folder = Path(private_path).is_dir() if Path(private_path).exists() else False
    
    html = f"""
<!DOCTYPE html>
<html>
<head>
    <meta charset="UTF-8">
    <title>SyftObject: {name}</title>
    <style>
        * {{
            margin: 0;
            padding: 0;
            box-sizing: border-box;
        }}
        
        body {{
            font-family: -apple-system, BlinkMacSystemFont, 'Segoe UI', Roboto, sans-serif;
            background: white;
            padding: 0;
            margin: 0;
            color: #374151;
            font-size: 12px;
            line-height: 1.4;
            height: 100vh;
            overflow: hidden;
        }}
        
        .widget-container {{
            background: white;
            border-radius: 0;
            box-shadow: none;
            width: 100%;
            max-width: none;
            margin: 0;
            height: calc(100vh - 20px);
            overflow: hidden;
            display: flex;
            flex-direction: column;
        }}
        
        
        .tabs {{
            display: flex;
            background: #f8f9fa;
            border-bottom: 1px solid #e5e7eb;
            overflow-x: auto;
            justify-content: space-between;
            align-items: center;
        }}
        
        .tabs-left {{
            display: flex;
        }}
        
        .tabs-right {{
            display: flex;
            gap: 6px;
            padding-right: 12px;
        }}
        
        .tab {{
            padding: 6px 16px;
            cursor: pointer;
            border: none;
            background: none;
            font-size: 12px;
            color: #6b7280;
            white-space: nowrap;
            transition: all 0.2s;
            position: relative;
            font-weight: 500;
        }}
        
        .tab:hover {{
            color: #111827;
            background: #f3f4f6;
        }}
        
        .tab.active {{
            color: #3b82f6;
            font-weight: 500;
        }}
        
        .tab.active::after {{
            content: '';
            position: absolute;
            bottom: -1px;
            left: 0;
            right: 0;
            height: 2px;
            background: #3b82f6;
        }}
        
        .tab-content {{
            display: none;
            padding: 12px;
            animation: fadeIn 0.3s ease-in-out;
            flex: 1;
            overflow-y: auto;
            min-height: 0;
        }}
        
        /* Files, Permissions, and Metadata tabs should have no left/right padding */
        #files-tab {{
            padding: 0;
            display: flex;
            flex-direction: column;
            overflow: hidden;
        }}
        
        #permissions-tab {{
            padding: 12px 0;
        }}
        
        #metadata-tab {{
            padding: 12px 0;
        }}
        
        .tab-content.active {{
            display: block;
        }}
        
        #files-tab.active {{
            display: flex;
        }}
        
        @keyframes fadeIn {{
            from {{
                opacity: 0;
                transform: translateY(10px);
            }}
            to {{
                opacity: 1;
                transform: translateY(0);
            }}
        }}
        
        .form-group {{
            margin-bottom: 8px;
        }}
        
        .form-label {{
            display: block;
            font-size: 10px;
            font-weight: 600;
            color: #6b7280;
            margin-bottom: 2px;
            text-transform: uppercase;
            letter-spacing: 0.05em;
        }}
        
        .form-input {{
            width: 100%;
            padding: 4px 8px;
            border: 1px solid #e5e7eb;
            border-radius: 4px;
            font-size: 12px;
            transition: all 0.2s;
            font-family: inherit;
            background: white;
        }}
        
        .form-input:focus {{
            outline: none;
            border-color: #3b82f6;
            box-shadow: 0 0 0 3px rgba(59, 130, 246, 0.1);
        }}
        
        .form-input:disabled {{
            background: #f3f4f6;
            color: #9ca3af;
            cursor: not-allowed;
        }}
        
        textarea.form-input {{
            resize: vertical;
            min-height: 32px;
        }}
        
        .info-grid {{
            display: grid;
            grid-template-columns: repeat(auto-fit, minmax(150px, 1fr));
            gap: 6px;
            margin-bottom: 8px;
        }}
        
        .info-item {{
            background: #f8f9fa;
            padding: 4px 8px;
            border-radius: 4px;
            border: 1px solid #e5e7eb;
        }}
        
        .info-label {{
            font-size: 10px;
            color: #6b7280;
            text-transform: uppercase;
            letter-spacing: 0.05em;
            margin-bottom: 2px;
            line-height: 1.2;
        }}
        
        .info-value {{
            font-size: 12px;
            color: #111827;
            font-family: 'SF Mono', Monaco, 'Cascadia Code', monospace;
            font-weight: 500;
            line-height: 1.3;
            word-break: break-all;
        }}
        
        .sub-tabs {{
            display: flex;
            background: #f8f9fa;
            border-bottom: 1px solid #e5e7eb;
            overflow-x: auto;
            position: sticky;
            top: 0;
            z-index: 10;
        }}
        
        .sub-tab {{
            padding: 6px 12px;
            cursor: pointer;
            border: none;
            background: none;
            font-size: 11px;
            color: #6b7280;
            white-space: nowrap;
            transition: all 0.15s;
            position: relative;
            font-weight: 500;
        }}
        
        .sub-tab:hover {{
            color: #374151;
            background: #f3f4f6;
        }}
        
        .sub-tab.active {{
            color: #111827;
            background: white;
            border-bottom: 2px solid #3b82f6;
        }}
        
        .file-tab-content {{
            display: none;
            position: relative;
            flex: 1;
            overflow-y: auto;
        }}
        
        .file-tab-content.active {{
            display: block;
        }}
        
        .file-toolbar {{
            display: flex;
            align-items: center;
            justify-content: space-between;
            padding: 6px 10px;
            background: #f8f9fa;
            border-bottom: 1px solid #e5e7eb;
        }}
        
        .file-path {{
            font-size: 11px;
            color: #6b7280;
        }}
        
        .file-path code {{
            font-family: 'SF Mono', Monaco, monospace;
            background: #f3f4f6;
            padding: 2px 6px;
            border-radius: 3px;
            font-size: 11px;
        }}
        
        .file-iframe-full {{
            width: 100%;
            height: 320px;
            border: none;
            background: white;
        }}
        
        .file-not-found {{
            display: flex;
            flex-direction: column;
            align-items: center;
            justify-content: center;
            height: 320px;
            background: #f9fafb;
            border-radius: 8px;
            text-align: center;
            padding: 20px;
        }}
        
        .file-not-found svg {{
            margin-bottom: 16px;
        }}
        
        .file-not-found h3 {{
            color: #374151;
            font-size: 16px;
            margin: 0 0 6px 0;
            font-weight: 600;
        }}
        
        .file-not-found p {{
            color: #6b7280;
            font-size: 12px;
            margin: 0;
            max-width: 400px;
        }}
        
        .btn {{
            padding: 4px 10px;
            border-radius: 4px;
            font-size: 11px;
            font-weight: 500;
            border: none;
            cursor: pointer;
            transition: all 0.15s;
            display: inline-flex;
            align-items: center;
            gap: 3px;
            line-height: 1.4;
        }}
        
        .btn-sm {{
            padding: 3px 8px;
            font-size: 10px;
        }}
        
        .btn-primary {{
            background-color: #bfdbfe;
            color: #1e3a8a;
        }}
        
        .btn-primary:hover {{
            background-color: #93c5fd;
        }}
        
        .btn-secondary {{
            background: #e9d5ff;
            color: #581c87;
        }}
        
        .btn-secondary:hover {{
            background: #d8b4fe;
        }}
        
        .btn-danger {{
            background: #fecaca;
            color: #7f1d1d;
        }}
        
        .btn-danger:hover {{
            background: #fca5a5;
        }}
        
        /* Additional pastel rainbow button colors */
        .btn-mint {{
            background: #d1fae5;
            color: #065f46;
        }}
        
        .btn-mint:hover {{
            background: #a7f3d0;
        }}
        
        .btn-peach {{
            background: #fed7aa;
            color: #7c2d12;
        }}
        
        .btn-peach:hover {{
            background: #fdba74;
        }}
        
        .btn-lavender {{
            background: #e9d5ff;
            color: #581c87;
        }}
        
        .btn-lavender:hover {{
            background: #d8b4fe;
        }}
        
        .btn-lemon {{
            background: #fef3c7;
            color: #78350f;
        }}
        
        .btn-lemon:hover {{
            background: #fde68a;
        }}
        
        .permissions-grid {{
            display: grid;
            grid-template-columns: repeat(2, 1fr);
            gap: 12px;
            margin-bottom: 12px;
        }}
        
        .permissions-section {{
            background: #f8f9fa;
            border-radius: 6px;
            padding: 10px 12px;
            border: 1px solid #e5e7eb;
        }}
        
        .permissions-section.full-width {{
            grid-column: 1 / -1;
        }}
        
        .permissions-section.half-width {{
            grid-column: span 1;
        }}
        
        .permissions-title {{
            font-size: 12px;
            font-weight: 600;
            color: #374151;
            margin-bottom: 6px;
        }}
        
        .permission-group {{
            margin-bottom: 10px;
            padding-bottom: 10px;
            border-bottom: 1px solid #e9ecef;
        }}
        
        .permission-group:last-child {{
            border-bottom: none;
            margin-bottom: 0;
            padding-bottom: 0;
        }}
        
        .permission-label {{
            font-size: 12px;
            font-weight: 600;
            color: #6b7280;
            margin-bottom: 4px;
        }}
        
        .email-list {{
            display: flex;
            flex-wrap: wrap;
            gap: 4px;
            margin-bottom: 6px;
            min-height: 24px;
            align-items: center;
        }}
        
        .email-tag {{
            display: inline-flex;
            align-items: center;
            gap: 4px;
            padding: 2px 6px;
            background: #e0e7ff;
            color: #3730a3;
            border-radius: 3px;
            font-size: 11px;
            font-weight: 500;
        }}
        
        .email-tag .remove {{
            cursor: pointer;
            font-size: 16px;
            line-height: 1;
            opacity: 0.7;
            transition: opacity 0.2s;
        }}
        
        .email-tag .remove:hover {{
            opacity: 1;
        }}
        
        .add-email {{
            display: flex;
            gap: 4px;
            margin-top: 2px;
        }}
        
        .add-email input {{
            flex: 1;
            padding: 3px 6px;
            border: 1px solid #d1d5db;
            border-radius: 3px;
            font-size: 11px;
            line-height: 1.3;
        }}
        
        .metadata-editor {{
            background: #f8f9fa;
            border-radius: 0;
            padding: 16px;
            border-top: 1px solid #e5e7eb;
            border-bottom: 1px solid #e5e7eb;
        }}
        
        .metadata-item {{
            display: flex;
            gap: 8px;
            margin-bottom: 8px;
            align-items: flex-start;
        }}
        
        .metadata-key {{
            flex: 0 0 200px;
            padding: 6px 10px;
            border: 1px solid #d1d5db;
            border-radius: 4px;
            font-size: 13px;
            font-family: monospace;
        }}
        
        .metadata-value {{
            flex: 1;
            padding: 6px 10px;
            border: 1px solid #d1d5db;
            border-radius: 4px;
            font-size: 13px;
            font-family: monospace;
        }}
        
        .metadata-remove {{
            padding: 4px 10px;
            background: #fecaca;
            color: #7f1d1d;
            border: none;
            border-radius: 4px;
            cursor: pointer;
            font-size: 11px;
        }}
        
        .metadata-remove:hover {{
            background: #fca5a5;
        }}
        
        .add-metadata {{
            display: flex;
            gap: 8px;
            margin-top: 12px;
        }}
        
        .tab-header {{
            display: flex;
            justify-content: space-between;
            align-items: center;
            margin-bottom: 16px;
            padding-bottom: 12px;
            border-bottom: 1px solid #e5e7eb;
        }}
        
        .tab-title {{
            font-size: 16px;
            font-weight: 600;
            color: #111827;
            margin: 0;
        }}
        
        .danger-zone {{
            margin-top: 24px;
            padding: 12px;
            border: 1px solid #fecaca;
            border-radius: 6px;
            background: #fef2f2;
        }}
        
        .danger-zone-header {{
            margin-bottom: 8px;
        }}
        
        .danger-zone-title {{
            font-size: 13px;
            font-weight: 600;
            color: #7f1d1d;
            margin: 0 0 2px 0;
        }}
        
        .danger-zone-description {{
            font-size: 11px;
            color: #991b1b;
            margin: 0;
        }}
        
        .status-message {{
            padding: 6px 12px;
            border-radius: 4px;
            font-size: 12px;
            margin-bottom: 12px;
            display: none;
        }}
        
        .status-success {{
            background: #dcfce7;
            color: #065f46;
            border: 1px solid #bbf7d0;
        }}
        
        .status-error {{
            background: #fee2e2;
            color: #991b1b;
            border: 1px solid #fecaca;
        }}
        
        .loading {{
            display: inline-block;
            width: 12px;
            height: 12px;
            border: 2px solid #f3f4f6;
            border-top-color: #3b82f6;
            border-radius: 50%;
            animation: spin 0.8s linear infinite;
        }}
        
        @keyframes spin {{
            to {{ transform: rotate(360deg); }}
        }}
        
        @media (max-width: 768px) {{
            .permissions-grid {{
                grid-template-columns: 1fr;
            }}
            
            .permissions-section.half-width {{
                grid-column: 1 / -1;
            }}
        }}
    </style>
</head>
<body>
    <div class="widget-container">
        <div class="tabs">
            <div class="tabs-left">
                <button class="tab active" onclick="switchTab('overview')">Overview</button>
                <button class="tab" onclick="switchTab('files')">Files</button>
                <button class="tab" onclick="switchTab('permissions')">Permissions</button>
            </div>
            <div class="tabs-right">
                <button class="btn btn-secondary" onclick="openInNewTab()">
                    <svg width="12" height="12" viewBox="0 0 24 24" fill="none" stroke="currentColor" stroke-width="2">
                        <path d="M18 13v6a2 2 0 01-2 2H5a2 2 0 01-2-2V8a2 2 0 012-2h6M15 3h6v6M10 14L21 3"/>
                    </svg>
                    Open in New Tab
                </button>
                <button class="btn btn-primary" onclick="refreshObject()">
                    <svg width="12" height="12" viewBox="0 0 24 24" fill="none" stroke="currentColor" stroke-width="2">
                        <path d="M23 4v6h-6M1 20v-6h6M3.51 9a9 9 0 0114.85-3.36L23 10M1 14l4.64 4.36A9 9 0 0020.49 15"/>
                    </svg>
                    Refresh
                </button>
                <button id="save-permissions-btn" class="btn btn-primary" style="display: none;" onclick="savePermissions()">
                    <svg width="12" height="12" viewBox="0 0 24 24" fill="none" stroke="currentColor" stroke-width="2">
                        <path d="M19 21l-7-5-7 5V5a2 2 0 012-2h10a2 2 0 012 2v16z"/>
                    </svg>
                    Save Permissions
                </button>
            </div>
        </div>
        
        <div id="status-message" class="status-message"></div>
        
        <!-- Overview Tab -->
        <div id="overview-tab" class="tab-content active">
            <div class="tab-header">
                <h3 class="tab-title">Object Details</h3>
                <button class="btn btn-primary btn-sm" onclick="saveOverview()">
                    <svg width="12" height="12" viewBox="0 0 24 24" fill="none" stroke="currentColor" stroke-width="2">
                        <path d="M19 21l-7-5-7 5V5a2 2 0 012-2h10a2 2 0 012 2v16z"/>
                    </svg>
                    Save Changes
                </button>
            </div>
            
            <div class="form-group">
                <label class="form-label">Name</label>
                <input type="text" id="name-input" class="form-input" value="{name}">
            </div>
            
            <div class="form-group">
                <label class="form-label">Description</label>
                <textarea id="description-input" class="form-input">{description or ''}</textarea>
            </div>
            
            <div class="info-grid">
                <div class="info-item">
                    <div class="info-label">UID</div>
                    <div class="info-value" id="uid-value">{object_uid}</div>
                </div>
                <div class="info-item">
                    <div class="info-label">Created</div>
                    <div class="info-value" id="created-value">Loading...</div>
                </div>
                <div class="info-item">
                    <div class="info-label">Updated</div>
                    <div class="info-value" id="updated-value">Loading...</div>
                </div>
                <div class="info-item">
                    <div class="info-label">File Type</div>
                    <div class="info-value" id="filetype-value">Loading...</div>
                </div>
                <div class="info-item">
                    <div class="info-label">Owner</div>
                    <div class="info-value" id="owner-value">Loading...</div>
                </div>
                <div class="info-item">
                    <div class="info-label">Object Type</div>
                    <div class="info-value" id="object-type-value">Loading...</div>
                </div>
            </div>
            
            <div class="form-group">
                <label class="form-label">Mock Note</label>
                <textarea id="mock-note-input" class="form-input" placeholder="Describe what makes this mock data different from the real data..."></textarea>
            </div>
            
            <div class="danger-zone">
                <div class="danger-zone-header">
                    <h4 class="danger-zone-title">Danger Zone</h4>
                    <p class="danger-zone-description">This action cannot be undone</p>
                </div>
                <button class="btn btn-danger btn-sm" onclick="deleteObject()">
                    <svg width="12" height="12" viewBox="0 0 24 24" fill="none" stroke="currentColor" stroke-width="2">
                        <path d="M3 6h18M8 6V4a2 2 0 012-2h4a2 2 0 012 2v2m3 0v14a2 2 0 01-2 2H7a2 2 0 01-2-2V6h14zM10 11v6M14 11v6"/>
                    </svg>
                    Delete Object
                </button>
            </div>
        </div>
        
        <!-- Files Tab -->
        <div id="files-tab" class="tab-content">
            <div class="sub-tabs">
                <button class="sub-tab active" onclick="switchFileTab('mock')">Mock {'Folder' if mock_is_folder else 'File'}</button>
                <button class="sub-tab" onclick="switchFileTab('private')">Private {'Folder' if private_is_folder else 'File'}</button>
                <button class="sub-tab" onclick="switchFileTab('config')">Config (.syftobject.yaml)</button>
            </div>
            
            <!-- Mock File Sub-Tab -->
            <div id="file-mock" class="file-tab-content active">
                <div class="file-toolbar">
                    <span class="file-path">Path: <code id="mock-path">{mock_path or 'Not found'}</code></span>
                    {'<button class="btn btn-lavender" onclick="openInEditor(\'mock\')">Open in Editor</button>' if mock_path else ''}
                </div>
                {f'<iframe id="mock-iframe" class="file-iframe-full" src="/editor?path={mock_path}&embedded=true"></iframe>' if mock_path else 
                 '''<div class="file-not-found">
                    <svg width="64" height="64" viewBox="0 0 24 24" fill="none" stroke="#9ca3af" stroke-width="1.5">
                        <path d="M12 9v2m0 4h.01M21 12a9 9 0 11-18 0 9 9 0 0118 0z"/>
                    </svg>
                    <h3>File Not Found</h3>
                    <p>This file doesn't exist locally or you don't have permission to access it.</p>
                </div>'''}
            </div>
            
            <!-- Private File Sub-Tab -->
            <div id="file-private" class="file-tab-content">
                <div class="file-toolbar">
                    <span class="file-path">Path: <code id="private-path">{private_path or 'Not found'}</code></span>
                    {'<button class="btn btn-mint" onclick="openInEditor(\'private\')">Open in Editor</button>' if private_path else ''}
                </div>
                {f'<iframe id="private-iframe" class="file-iframe-full" src="/editor?path={private_path}&embedded=true"></iframe>' if private_path else 
                 '''<div class="file-not-found">
                    <svg width="64" height="64" viewBox="0 0 24 24" fill="none" stroke="#9ca3af" stroke-width="1.5">
                        <path d="M12 9v2m0 4h.01M21 12a9 9 0 11-18 0 9 9 0 0118 0z"/>
                    </svg>
                    <h3>File Not Found</h3>
                    <p>This file doesn't exist locally or you don't have permission to access it.</p>
                </div>'''}
            </div>
            
            <!-- Config File Sub-Tab -->
            <div id="file-config" class="file-tab-content">
                <div class="file-toolbar">
                    <span class="file-path">Path: <code id="syftobject-path">{syftobject_path or 'Not found'}</code></span>
                    {'<button class="btn btn-peach" onclick="openInEditor(\'syftobject\')">Open in Editor</button>' if syftobject_path else ''}
                </div>
                {f'<iframe id="syftobject-iframe" class="file-iframe-full" src="/editor?path={syftobject_path}&embedded=true"></iframe>' if syftobject_path else 
                 '''<div class="file-not-found">
                    <svg width="64" height="64" viewBox="0 0 24 24" fill="none" stroke="#9ca3af" stroke-width="1.5">
                        <path d="M12 9v2m0 4h.01M21 12a9 9 0 11-18 0 9 9 0 0118 0z"/>
                    </svg>
                    <h3>File Not Found</h3>
                    <p>This file doesn't exist locally or you don't have permission to access it.</p>
                </div>'''}
            </div>
        </div>
        
        <!-- Permissions Tab -->
        <div id="permissions-tab" class="tab-content">
            <div class="tab-header">
                <h3 class="tab-title">Access Control</h3>
                <button class="btn btn-primary btn-sm" onclick="savePermissions()">
                    <svg width="12" height="12" viewBox="0 0 24 24" fill="none" stroke="currentColor" stroke-width="2">
                        <path d="M19 21l-7-5-7 5V5a2 2 0 012-2h10a2 2 0 012 2v16z"/>
                    </svg>
                    Save Permissions
                </button>
            </div>
            
            <div class="permissions-grid">
                <!-- Discovery Permissions - Full Width -->
                <div class="permissions-section full-width">
                    <h3 class="permissions-title">Discovery Permissions</h3>
                    <div class="permission-group">
                        <div class="permission-label">Who can discover this object exists</div>
                        <div id="syftobject-read-list" class="email-list"></div>
                        <div class="add-email">
                            <input type="email" id="syftobject-read-input" placeholder="Add email address">
                            <button class="btn btn-primary" onclick="addPermission('syftobject', 'read')">Add</button>
                        </div>
                    </div>
                </div>
                
                <!-- Mock and Private Permissions - Side by Side -->
                <div class="permissions-section half-width">
                    <h3 class="permissions-title">Mock File Permissions</h3>
                    <div class="permission-group">
                        <div class="permission-label">Read Access</div>
                        <div id="mock-read-list" class="email-list"></div>
                        <div class="add-email">
                            <input type="email" id="mock-read-input" placeholder="Add email address">
                            <button class="btn btn-primary" onclick="addPermission('mock', 'read')">Add</button>
                        </div>
                    </div>
                    <div class="permission-group">
                        <div class="permission-label">Write Access</div>
                        <div id="mock-write-list" class="email-list"></div>
                        <div class="add-email">
                            <input type="email" id="mock-write-input" placeholder="Add email address">
                            <button class="btn btn-primary" onclick="addPermission('mock', 'write')">Add</button>
                        </div>
                    </div>
                </div>
                
                <div class="permissions-section half-width">
                    <h3 class="permissions-title">Private File Permissions</h3>
                    <div class="permission-group">
                        <div class="permission-label">Read Access</div>
                        <div id="private-read-list" class="email-list"></div>
                        <div class="add-email">
                            <input type="email" id="private-read-input" placeholder="Add email address">
                            <button class="btn btn-primary" onclick="addPermission('private', 'read')">Add</button>
                        </div>
                    </div>
                    <div class="permission-group">
                        <div class="permission-label">Write Access</div>
                        <div id="private-write-list" class="email-list"></div>
                        <div class="add-email">
                            <input type="email" id="private-write-input" placeholder="Add email address">
                            <button class="btn btn-primary" onclick="addPermission('private', 'write')">Add</button>
                        </div>
                    </div>
                </div>
            </div>
<<<<<<< HEAD
=======
            
>>>>>>> bd6f4b46
        </div>
    </div>
    
    <script>
        const objectUid = '{object_uid}';
        let currentMetadata = {{}};
        let currentPermissions = {{}};
        
        // Initialize
        document.addEventListener('DOMContentLoaded', () => {{
            loadObjectMetadata();
        }});
        
        function switchTab(tabName) {{
            // Update tab buttons
            document.querySelectorAll('.tab').forEach(tab => {{
                tab.classList.remove('active');
            }});
            event.target.classList.add('active');
            
            // Update tab content
            document.querySelectorAll('.tab-content').forEach(content => {{
                content.classList.remove('active');
            }});
            document.getElementById(tabName + '-tab').classList.add('active');
            
            // Show/hide Save Permissions button
            const savePermBtn = document.getElementById('save-permissions-btn');
            if (tabName === 'permissions') {{
                savePermBtn.style.display = 'inline-flex';
            }} else {{
                savePermBtn.style.display = 'none';
            }}
        }}
        
        function switchFileTab(tabName) {{
            // Update sub-tab buttons
            document.querySelectorAll('.sub-tab').forEach(tab => {{
                tab.classList.remove('active');
            }});
            event.target.classList.add('active');
            
            // Update sub-tab content
            document.querySelectorAll('.file-tab-content').forEach(content => {{
                content.classList.remove('active');
            }});
            document.getElementById('file-' + tabName).classList.add('active');
        }}
        
        async function loadObjectMetadata() {{
            try {{
                const response = await fetch(`/api/object/${{objectUid}}/metadata`);
                if (!response.ok) throw new Error('Failed to load metadata');
                
                const data = await response.json();
                currentMetadata = data;
                
                // Update overview fields
                document.getElementById('name-input').value = data.name || '';
                document.getElementById('description-input').value = data.description || '';
                document.getElementById('mock-note-input').value = data.mock_note || '';
                
                // Update info grid
                document.getElementById('uid-value').textContent = data.uid;
                document.getElementById('created-value').textContent = formatDate(data.created_at);
                document.getElementById('updated-value').textContent = formatDate(data.updated_at);
                document.getElementById('filetype-value').textContent = data.file_type || 'Unknown';
                document.getElementById('owner-value').textContent = data.owner_email || 'Unknown';
                document.getElementById('object-type-value').textContent = data.is_folder ? 'Folder' : 'File';
                
                // Update file paths
                document.getElementById('mock-path').textContent = data.paths.mock || 'Not found';
                document.getElementById('private-path').textContent = data.paths.private || 'Not found';
                document.getElementById('syftobject-path').textContent = data.paths.syftobject || 'Not found';
                
                // Update permissions - handle both new and old format
                if (data.permissions) {{
                    if (data.permissions.read && Array.isArray(data.permissions.read)) {{
                        // New format: {{read: [], write: [], admin: []}}
                        currentPermissions = {{
                            discovery_permissions: data.permissions.read || [],
                            mock_permissions: {{
                                "read": data.permissions.read || [],
                                "write": data.permissions.write || []
                            }},
                            private_permissions: {{
                                "read": data.permissions.admin || [],  // Admin has private read
                                "write": data.permissions.admin || []   // Admin has private write
                            }}
                        }};
                    }} else {{
                        // Old format - use as is
                        currentPermissions = data.permissions;
                    }}
                }}
                renderPermissions();
                
                // Metadata rendering removed - tab was removed
                
            }} catch (error) {{
                showStatus('Error loading object metadata: ' + error.message, 'error');
            }}
        }}
        
        function formatDate(isoString) {{
            if (!isoString) return 'N/A';
            const date = new Date(isoString);
            return date.toLocaleString();
        }}
        
        function renderPermissions() {{
            // Render each permission list
            renderPermissionList('syftobject-read-list', currentPermissions.discovery_permissions || []);
            renderPermissionList('mock-read-list', currentPermissions.mock_permissions?.read || []);
            renderPermissionList('mock-write-list', currentPermissions.mock_permissions?.write || []);
            renderPermissionList('private-read-list', currentPermissions.private_permissions?.read || []);
            renderPermissionList('private-write-list', currentPermissions.private_permissions?.write || []);
        }}
        
        function renderPermissionList(elementId, emails) {{
            const container = document.getElementById(elementId);
            container.innerHTML = '';
            
            if (!emails || emails.length === 0) {{
                const emptyTag = document.createElement('div');
                emptyTag.className = 'empty-state';
                emptyTag.style.fontSize = '11px';
                emptyTag.style.color = '#9ca3af';
                emptyTag.style.fontStyle = 'italic';
                emptyTag.textContent = 'No permissions set';
                container.appendChild(emptyTag);
            }} else {{
                emails.forEach(email => {{
                    const tag = document.createElement('div');
                    tag.className = 'email-tag';
                    tag.innerHTML = `
                        ${{email}}
                        <span class="remove" onclick="removePermission('${{elementId}}', '${{email}}')">&times;</span>
                    `;
                    container.appendChild(tag);
                }});
            }}
        }}
        
        // Metadata rendering function removed - tab was removed
        
        async function updateField(field, value) {{
            try {{
                const updates = {{[field]: value}};
                const response = await fetch(`/api/object/${{objectUid}}/metadata`, {{
                    method: 'PUT',
                    headers: {{'Content-Type': 'application/json'}},
                    body: JSON.stringify(updates)
                }});
                
                if (!response.ok) throw new Error('Failed to update field');
                
                showStatus(`${{field}} updated successfully`, 'success');
                
                
            }} catch (error) {{
                showStatus('Error updating field: ' + error.message, 'error');
            }}
        }}
        
        async function saveOverview() {{
            try {{
                const nameValue = document.getElementById('name-input').value;
                const descriptionValue = document.getElementById('description-input').value;
                const mockNoteValue = document.getElementById('mock-note-input').value;
                
                const updates = {{
                    name: nameValue,
                    description: descriptionValue,
                    mock_note: mockNoteValue
                }};
                
                const response = await fetch(`/api/object/${{objectUid}}/metadata`, {{
                    method: 'PUT',
                    headers: {{'Content-Type': 'application/json'}},
                    body: JSON.stringify(updates)
                }});
                
                if (!response.ok) throw new Error('Failed to save changes');
                
                showStatus('Overview saved successfully', 'success');
                
                
            }} catch (error) {{
                showStatus('Error saving overview: ' + error.message, 'error');
            }}
        }}
        
        function addPermission(fileType, permType) {{
            const inputId = `${{fileType}}-${{permType}}-input`;
            const input = document.getElementById(inputId);
            const email = input.value.trim();
            
            if (!email) return;
            
            // Update local state
            if (fileType === 'syftobject') {{
                if (!currentPermissions.discovery_permissions) currentPermissions.discovery_permissions = [];
                if (!currentPermissions.discovery_permissions.includes(email)) {{
                    currentPermissions.discovery_permissions.push(email);
                }}
            }} else if (fileType === 'mock') {{
                if (!currentPermissions.mock_permissions) currentPermissions.mock_permissions = {{}};
                if (!currentPermissions.mock_permissions[permType]) currentPermissions.mock_permissions[permType] = [];
                if (!currentPermissions.mock_permissions[permType].includes(email)) {{
                    currentPermissions.mock_permissions[permType].push(email);
                }}
            }} else if (fileType === 'private') {{
                if (!currentPermissions.private_permissions) currentPermissions.private_permissions = {{}};
                if (!currentPermissions.private_permissions[permType]) currentPermissions.private_permissions[permType] = [];
                if (!currentPermissions.private_permissions[permType].includes(email)) {{
                    currentPermissions.private_permissions[permType].push(email);
                }}
            }}
            
            // Re-render
            renderPermissions();
            input.value = '';
        }}
        
        function removePermission(listId, email) {{
            // Parse the list ID to get file type and permission type
            const parts = listId.split('-');
            const fileType = parts[0];
            const permType = parts[1];
            
            // Update local state
            if (fileType === 'syftobject') {{
                const index = currentPermissions.discovery_permissions?.indexOf(email);
                if (index > -1) {{
                    currentPermissions.discovery_permissions.splice(index, 1);
                }}
            }} else if (fileType === 'mock') {{
                const index = currentPermissions.mock_permissions?.[permType]?.indexOf(email);
                if (index > -1) {{
                    currentPermissions.mock_permissions[permType].splice(index, 1);
                }}
            }} else if (fileType === 'private') {{
                const index = currentPermissions.private_permissions?.[permType]?.indexOf(email);
                if (index > -1) {{
                    currentPermissions.private_permissions[permType].splice(index, 1);
                }}
            }}
            
            // Re-render
            renderPermissions();
        }}
        
        async function savePermissions() {{
            try {{
                // Convert to flat format expected by API
                const updates = {{
                    discovery_read: currentPermissions.discovery_permissions || [],
                    mock_read: currentPermissions.mock_permissions?.read || [],
                    mock_write: currentPermissions.mock_permissions?.write || [],
                    private_read: currentPermissions.private_permissions?.read || [],
                    private_write: currentPermissions.private_permissions?.write || []
                }};
                
                const response = await fetch(`/api/objects/${{objectUid}}/permissions`, {{
                    method: 'PUT',
                    headers: {{'Content-Type': 'application/json'}},
                    body: JSON.stringify(updates)
                }});
                
                if (!response.ok) throw new Error('Failed to save permissions');
                
                showStatus('Permissions saved successfully', 'success');
                
            }} catch (error) {{
                showStatus('Error saving permissions: ' + error.message, 'error');
            }}
        }}
        
        // addMetadata function removed - tab was removed
        
        // updateMetadataValue function removed - tab was removed
        
        // removeMetadata function removed - tab was removed
        
        // saveMetadata function removed - tab was removed
        
        async function deleteObject() {{
            if (!confirm('Are you sure you want to delete this object? This action cannot be undone.')) {{
                return;
            }}
            
            try {{
                const response = await fetch(`/api/objects/${{objectUid}}`, {{
                    method: 'DELETE'
                }});
                
                if (!response.ok) throw new Error('Failed to delete object');
                
                showStatus('Object deleted successfully', 'success');
                
                // Redirect after a short delay
                setTimeout(() => {{
                    window.location.href = '/';
                }}, 1500);
                
            }} catch (error) {{
                showStatus('Error deleting object: ' + error.message, 'error');
            }}
        }}
        
        function openInEditor(fileType) {{
            let path;
            switch(fileType) {{
                case 'mock':
                    path = currentMetadata.paths.mock;
                    break;
                case 'private':
                    path = currentMetadata.paths.private;
                    break;
                case 'syftobject':
                    path = currentMetadata.paths.syftobject;
                    break;
            }}
            
            if (path) {{
                window.open(`/editor?path=${{encodeURIComponent(path)}}`, '_blank');
            }}
        }}
        
        function openInNewTab() {{
            const currentUrl = window.location.href;
            window.open(currentUrl, '_blank');
        }}
        
        function refreshObject() {{
            loadObjectMetadata();
            showStatus('Object refreshed', 'success');
        }}
        
        function showStatus(message, type) {{
            const statusEl = document.getElementById('status-message');
            statusEl.textContent = message;
            statusEl.className = `status-message status-${{type}}`;
            statusEl.style.display = 'block';
            
            setTimeout(() => {{
                statusEl.style.display = 'none';
            }}, 3000);
        }}
    </script>
</body>
</html>
"""
    
    return html<|MERGE_RESOLUTION|>--- conflicted
+++ resolved
@@ -901,10 +901,6 @@
                     </div>
                 </div>
             </div>
-<<<<<<< HEAD
-=======
-            
->>>>>>> bd6f4b46
         </div>
     </div>
     
